--- conflicted
+++ resolved
@@ -36,12 +36,8 @@
     "@types/react-dom": "^18.2.17",
     "@types/styled-components": "^5.1.34",
     "@types/uuid": "^9.0.7",
-<<<<<<< HEAD
     "fake-indexeddb": "^6.1.0",
-=======
-  "@types/jest": "^29.5.12",
-  "ts-jest": "^29.2.5",
->>>>>>> 126fca86
+    "ts-jest": "^29.2.5",
     "typescript": "^4.9.5"
   },
   "scripts": {
