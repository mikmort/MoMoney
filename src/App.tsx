--- conflicted
+++ resolved
@@ -5,27 +5,12 @@
 import { msalConfig } from './config/authConfig';
 import { ThemeProvider } from 'styled-components';
 import { skipAuthentication } from './config/devConfig';
-<<<<<<< HEAD
-
-=======
->>>>>>> 79eccf7c
 // Lazy-loaded Components for code splitting
 import Navigation from './components/Layout/Navigation';
 import LoginPage from './components/Auth/LoginPage';
 import { GlobalStyles, lightTheme } from './styles/globalStyles';
 
 // Lazy load heavy components to reduce initial bundle size
-<<<<<<< HEAD
-const Dashboard = lazy(() => import('./components/Dashboard/Dashboard'));
-const Transactions = lazy(() => import('./components/Transactions/Transactions'));
-const Rules = lazy(() => import('./components/Rules/Rules'));
-const Accounts = lazy(() => import('./components/Accounts/Accounts'));
-const Budgets = lazy(() => import('./components/Budgets/Budgets'));
-const Reports = lazy(() => import('./components/Reports/Reports'));
-const Settings = lazy(() => import('./components/Settings/Settings'));
-const CategoriesManagement = lazy(() => import('./components/Categories/CategoriesManagement'));
-const TransferMatchesPage = lazy(() => import('./components/Transactions/TransferMatchesPage').then(module => ({ default: module.TransferMatchesPage })));
-=======
 import { lazyWithRetry } from './utils/lazyWithRetry';
 const Dashboard = lazyWithRetry(() => import('./components/Dashboard/Dashboard'));
 const Transactions = lazyWithRetry(() => import('./components/Transactions/Transactions'));
@@ -36,7 +21,6 @@
 const CategoriesManagement = lazyWithRetry(() => import('./components/Categories/CategoriesManagement'));
 const TransferMatchesPage = lazyWithRetry(() => import('./components/Transactions/TransferMatchesPage').then(module => ({ default: module.TransferMatchesPage })));
 const Accounts = lazyWithRetry(() => import('./components/Accounts/Accounts'));
->>>>>>> 79eccf7c
 
 // Initialize MSAL instance
 const msalInstance = new PublicClientApplication(msalConfig);
@@ -65,13 +49,8 @@
           <Route path="/" element={<Dashboard />} />
           <Route path="/transactions" element={<Transactions />} />
           <Route path="/rules" element={<Rules />} />
-<<<<<<< HEAD
-          <Route path="/transfer-matches" element={<TransferMatchesPage />} />
-          <Route path="/accounts" element={<Accounts />} />
-=======
           <Route path="/accounts" element={<Accounts />} />
           <Route path="/transfer-matches" element={<TransferMatchesPage />} />
->>>>>>> 79eccf7c
           <Route path="/categories" element={<CategoriesManagement />} />
           <Route path="/budgets" element={<Budgets />} />
           <Route path="/reports" element={<Reports />} />
