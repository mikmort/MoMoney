import React, { Suspense } from 'react';
<<<<<<< HEAD
import { BrowserRouter as Router, Routes, Route, Navigate } from 'react-router-dom';
=======
import { createBrowserRouter, RouterProvider, Navigate, Outlet } from 'react-router-dom';
>>>>>>> 8cdaf9da
import { MsalProvider, AuthenticatedTemplate, UnauthenticatedTemplate } from '@azure/msal-react';
import { PublicClientApplication } from '@azure/msal-browser';
import { msalConfig } from './config/authConfig';
import { ThemeProvider } from 'styled-components';
import { skipAuthentication } from './config/devConfig';
// Lazy-loaded Components for code splitting
import Navigation from './components/Layout/Navigation';
import LoginPage from './components/Auth/LoginPage';
import { GlobalStyles, lightTheme } from './styles/globalStyles';

// Lazy load heavy components to reduce initial bundle size
import { lazyWithRetry } from './utils/lazyWithRetry';
const Dashboard = lazyWithRetry(() => import('./components/Dashboard/Dashboard'));
const Transactions = lazyWithRetry(() => import('./components/Transactions/Transactions'));
const Rules = lazyWithRetry(() => import('./components/Rules/Rules'));
const Budgets = lazyWithRetry(() => import('./components/Budgets/Budgets'));
const Reports = lazyWithRetry(() => import('./components/Reports/Reports'));
const Settings = lazyWithRetry(() => import('./components/Settings/Settings'));
const CategoriesManagement = lazyWithRetry(() => import('./components/Categories/CategoriesManagement'));
const TransferMatchesPage = lazyWithRetry(() => import('./components/Transactions/TransferMatchesPage').then(module => ({ default: module.TransferMatchesPage })));
const Accounts = lazyWithRetry(() => import('./components/Accounts/Accounts'));

// Initialize MSAL instance
const msalInstance = new PublicClientApplication(msalConfig);

// Loading component for Suspense fallback
const LoadingFallback: React.FC = () => (
  <div style={{ 
    display: 'flex', 
    justifyContent: 'center', 
    alignItems: 'center', 
    height: '200px',
    fontSize: '16px',
    color: '#666'
  }}>
    Loading...
  </div>
);

// Root layout for Data Router with Suspense + Outlet
const RootLayout: React.FC = () => (
  <div style={{ display: 'flex', minHeight: '100vh' }}>
    <Navigation />
    <main style={{ flex: 1, padding: '20px', backgroundColor: '#f5f5f5' }}>
      <Suspense fallback={<LoadingFallback />}>
        <Outlet />
      </Suspense>
    </main>
  </div>
);

const router = createBrowserRouter([
  {
    path: '/',
    element: <RootLayout />,
    children: [
      { index: true, element: <Dashboard /> },
      { path: 'transactions', element: <Transactions /> },
      { path: 'rules', element: <Rules /> },
      { path: 'accounts', element: <Accounts /> },
      { path: 'transfer-matches', element: <TransferMatchesPage /> },
      { path: 'categories', element: <CategoriesManagement /> },
      { path: 'budgets', element: <Budgets /> },
      { path: 'reports', element: <Reports /> },
      { path: 'settings', element: <Settings /> },
      { path: '*', element: <Navigate to="/" replace /> },
    ],
  },
]);

const App: React.FC = () => {
  return (
    <ThemeProvider theme={lightTheme}>
      <GlobalStyles />
      {skipAuthentication ? (
        // Development mode - bypass authentication
  <RouterProvider router={router} future={{ v7_startTransition: true }} />
      ) : (
        // Production mode - use MSAL
        <MsalProvider instance={msalInstance}>
          <AuthenticatedTemplate>
            <RouterProvider router={router} future={{ v7_startTransition: true }} />
          </AuthenticatedTemplate>
          <UnauthenticatedTemplate>
            <LoginPage />
          </UnauthenticatedTemplate>
        </MsalProvider>
      )}
    </ThemeProvider>
  );
};

export default App;<|MERGE_RESOLUTION|>--- conflicted
+++ resolved
@@ -1,9 +1,5 @@
 import React, { Suspense } from 'react';
-<<<<<<< HEAD
-import { BrowserRouter as Router, Routes, Route, Navigate } from 'react-router-dom';
-=======
 import { createBrowserRouter, RouterProvider, Navigate, Outlet } from 'react-router-dom';
->>>>>>> 8cdaf9da
 import { MsalProvider, AuthenticatedTemplate, UnauthenticatedTemplate } from '@azure/msal-react';
 import { PublicClientApplication } from '@azure/msal-browser';
 import { msalConfig } from './config/authConfig';
