import React, { Suspense, lazy } from 'react';
import { BrowserRouter as Router, Routes, Route, Navigate } from 'react-router-dom';
import { MsalProvider } from '@azure/msal-react';
import { PublicClientApplication } from '@azure/msal-browser';
import { msalConfig } from './config/authConfig';
import { ThemeProvider } from 'styled-components';
import { AuthenticatedTemplate, UnauthenticatedTemplate } from '@azure/msal-react';
import { skipAuthentication } from './config/devConfig';

<<<<<<< HEAD
// Components
import Dashboard from './components/Dashboard/Dashboard';
import Transactions from './components/Transactions/Transactions';
import Rules from './components/Rules/Rules';
import Accounts from './components/Accounts/Accounts';
import Budgets from './components/Budgets/Budgets';
import Reports from './components/Reports/Reports';
import Settings from './components/Settings/Settings';
import CategoriesManagement from './components/Categories/CategoriesManagement';
import { TransferMatchesPage } from './components/Transactions/TransferMatchesPage';
import LoginPage from './components/Auth/LoginPage';
=======
// Lazy-loaded Components for code splitting
>>>>>>> ca96a24b
import Navigation from './components/Layout/Navigation';
import LoginPage from './components/Auth/LoginPage';
import { GlobalStyles, lightTheme } from './styles/globalStyles';

// Lazy load heavy components to reduce initial bundle size
const Dashboard = lazy(() => import('./components/Dashboard/Dashboard'));
const Transactions = lazy(() => import('./components/Transactions/Transactions'));
const Rules = lazy(() => import('./components/Rules/Rules'));
const Budgets = lazy(() => import('./components/Budgets/Budgets'));
const Reports = lazy(() => import('./components/Reports/Reports'));
const Settings = lazy(() => import('./components/Settings/Settings'));
const CategoriesManagement = lazy(() => import('./components/Categories/CategoriesManagement'));
const TransferMatchesPage = lazy(() => import('./components/Transactions/TransferMatchesPage').then(module => ({ default: module.TransferMatchesPage })));

// Initialize MSAL instance
const msalInstance = new PublicClientApplication(msalConfig);

// Loading component for Suspense fallback
const LoadingFallback: React.FC = () => (
  <div style={{ 
    display: 'flex', 
    justifyContent: 'center', 
    alignItems: 'center', 
    height: '200px',
    fontSize: '16px',
    color: '#666'
  }}>
    Loading...
  </div>
);

// Main app content with Suspense boundaries
const AppContent: React.FC = () => (
  <div style={{ display: 'flex', minHeight: '100vh' }}>
    <Navigation />
    <main style={{ flex: 1, padding: '20px', backgroundColor: '#f5f5f5' }}>
<<<<<<< HEAD
      <Routes>
        <Route path="/" element={<Dashboard />} />
        <Route path="/transactions" element={<Transactions />} />
        <Route path="/rules" element={<Rules />} />
        <Route path="/transfer-matches" element={<TransferMatchesPage />} />
        <Route path="/accounts" element={<Accounts />} />
        <Route path="/categories" element={<CategoriesManagement />} />
        <Route path="/budgets" element={<Budgets />} />
        <Route path="/reports" element={<Reports />} />
        <Route path="/settings" element={<Settings />} />
        <Route path="*" element={<Navigate to="/" replace />} />
      </Routes>
=======
      <Suspense fallback={<LoadingFallback />}>
        <Routes>
          <Route path="/" element={<Dashboard />} />
          <Route path="/transactions" element={<Transactions />} />
          <Route path="/rules" element={<Rules />} />
          <Route path="/transfer-matches" element={<TransferMatchesPage />} />
          <Route path="/categories" element={<CategoriesManagement />} />
          <Route path="/budgets" element={<Budgets />} />
          <Route path="/reports" element={<Reports />} />
          <Route path="/settings" element={<Settings />} />
          <Route path="*" element={<Navigate to="/" replace />} />
        </Routes>
      </Suspense>
>>>>>>> ca96a24b
    </main>
  </div>
);

const App: React.FC = () => {
  return (
    <ThemeProvider theme={lightTheme}>
      <GlobalStyles />
      <Router>
        {skipAuthentication ? (
          // Development mode - bypass authentication
          <AppContent />
        ) : (
          // Production mode - use MSAL
          <MsalProvider instance={msalInstance}>
            <AuthenticatedTemplate>
              <AppContent />
            </AuthenticatedTemplate>
            
            <UnauthenticatedTemplate>
              <LoginPage />
            </UnauthenticatedTemplate>
          </MsalProvider>
        )}
      </Router>
    </ThemeProvider>
  );
};

export default App;<|MERGE_RESOLUTION|>--- conflicted
+++ resolved
@@ -7,21 +7,7 @@
 import { AuthenticatedTemplate, UnauthenticatedTemplate } from '@azure/msal-react';
 import { skipAuthentication } from './config/devConfig';
 
-<<<<<<< HEAD
-// Components
-import Dashboard from './components/Dashboard/Dashboard';
-import Transactions from './components/Transactions/Transactions';
-import Rules from './components/Rules/Rules';
-import Accounts from './components/Accounts/Accounts';
-import Budgets from './components/Budgets/Budgets';
-import Reports from './components/Reports/Reports';
-import Settings from './components/Settings/Settings';
-import CategoriesManagement from './components/Categories/CategoriesManagement';
-import { TransferMatchesPage } from './components/Transactions/TransferMatchesPage';
-import LoginPage from './components/Auth/LoginPage';
-=======
 // Lazy-loaded Components for code splitting
->>>>>>> ca96a24b
 import Navigation from './components/Layout/Navigation';
 import LoginPage from './components/Auth/LoginPage';
 import { GlobalStyles, lightTheme } from './styles/globalStyles';
@@ -30,6 +16,7 @@
 const Dashboard = lazy(() => import('./components/Dashboard/Dashboard'));
 const Transactions = lazy(() => import('./components/Transactions/Transactions'));
 const Rules = lazy(() => import('./components/Rules/Rules'));
+const Accounts = lazy(() => import('./components/Accounts/Accounts'));
 const Budgets = lazy(() => import('./components/Budgets/Budgets'));
 const Reports = lazy(() => import('./components/Reports/Reports'));
 const Settings = lazy(() => import('./components/Settings/Settings'));
@@ -58,26 +45,13 @@
   <div style={{ display: 'flex', minHeight: '100vh' }}>
     <Navigation />
     <main style={{ flex: 1, padding: '20px', backgroundColor: '#f5f5f5' }}>
-<<<<<<< HEAD
-      <Routes>
-        <Route path="/" element={<Dashboard />} />
-        <Route path="/transactions" element={<Transactions />} />
-        <Route path="/rules" element={<Rules />} />
-        <Route path="/transfer-matches" element={<TransferMatchesPage />} />
-        <Route path="/accounts" element={<Accounts />} />
-        <Route path="/categories" element={<CategoriesManagement />} />
-        <Route path="/budgets" element={<Budgets />} />
-        <Route path="/reports" element={<Reports />} />
-        <Route path="/settings" element={<Settings />} />
-        <Route path="*" element={<Navigate to="/" replace />} />
-      </Routes>
-=======
       <Suspense fallback={<LoadingFallback />}>
         <Routes>
           <Route path="/" element={<Dashboard />} />
           <Route path="/transactions" element={<Transactions />} />
           <Route path="/rules" element={<Rules />} />
           <Route path="/transfer-matches" element={<TransferMatchesPage />} />
+          <Route path="/accounts" element={<Accounts />} />
           <Route path="/categories" element={<CategoriesManagement />} />
           <Route path="/budgets" element={<Budgets />} />
           <Route path="/reports" element={<Reports />} />
@@ -85,7 +59,6 @@
           <Route path="*" element={<Navigate to="/" replace />} />
         </Routes>
       </Suspense>
->>>>>>> ca96a24b
     </main>
   </div>
 );
