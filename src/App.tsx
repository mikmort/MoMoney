--- conflicted
+++ resolved
@@ -78,23 +78,7 @@
   return (
     <ThemeProvider theme={lightTheme}>
       <GlobalStyles />
-<<<<<<< HEAD
       <DatabaseEventHandler />
-      {skipAuthentication ? (
-        // Development mode - bypass authentication
-  <RouterProvider router={router} future={{ v7_startTransition: true }} />
-      ) : (
-        // Production mode - use MSAL
-        <MsalProvider instance={msalInstance}>
-          <AuthenticatedTemplate>
-            <RouterProvider router={router} future={{ v7_startTransition: true }} />
-          </AuthenticatedTemplate>
-          <UnauthenticatedTemplate>
-            <LoginPage />
-          </UnauthenticatedTemplate>
-        </MsalProvider>
-      )}
-=======
       <ImportStateProvider>
         {skipAuthentication ? (
           // Development mode - bypass authentication
@@ -111,7 +95,6 @@
           </MsalProvider>
         )}
       </ImportStateProvider>
->>>>>>> cb0e3251
     </ThemeProvider>
   );
 };
