--- conflicted
+++ resolved
@@ -5,15 +5,12 @@
 class DataService {
   private transactions: Transaction[] = [];
   private history: { [transactionId: string]: Array<{ id: string; timestamp: string; data: Transaction; note?: string }> } = {};
-<<<<<<< HEAD
   private isInitialized = false;
-=======
   
   // In-memory undo/redo stacks for fast operations during active editing
   private undoStacks: { [transactionId: string]: Transaction[] } = {};
   private redoStacks: { [transactionId: string]: Transaction[] } = {};
   private readonly MAX_UNDO_STACK_SIZE = 10;
->>>>>>> ad26ac97
 
   constructor() {
     this.initialize();
@@ -209,11 +206,6 @@
     const index = this.transactions.findIndex(t => t.id === id);
     if (index === -1) return null;
     
-<<<<<<< HEAD
-    // Record a snapshot of the current transaction before updating
-    const current = this.transactions[index];
-    await this.addHistorySnapshot(current.id, current, note);
-=======
     const current = this.transactions[index];
     
     // Add current state to undo stack before making changes
@@ -223,8 +215,7 @@
     this.clearRedoStack(id);
     
     // Record a snapshot of the current transaction before updating (persistent history)
-    this.addHistorySnapshot(current.id, current, note);
->>>>>>> ad26ac97
+    await this.addHistorySnapshot(current.id, current, note);
 
     this.transactions[index] = {
       ...current,
@@ -523,14 +514,9 @@
     await this.ensureInitialized();
     this.transactions = [];
     this.history = {};
-<<<<<<< HEAD
-    await db.clearAll();
-=======
     this.undoStacks = {};
     this.redoStacks = {};
-    this.saveToStorage();
-    this.saveHistoryToStorage();
->>>>>>> ad26ac97
+    await db.clearAll();
   }
 
   // Anomaly detection methods
@@ -851,10 +837,9 @@
     this.transactions[index] = restoredTransaction;
     
     // Add a history snapshot for the undo operation
-    this.addHistorySnapshot(transactionId, current, note ? `Undo: ${note}` : 'Undo edit operation');
-    
-    this.saveToStorage();
-    this.saveHistoryToStorage();
+    await this.addHistorySnapshot(transactionId, current, note ? `Undo: ${note}` : 'Undo edit operation');
+    
+    await this.saveToDB();
     return restoredTransaction;
   }
   
@@ -881,10 +866,9 @@
     this.transactions[index] = restoredTransaction;
     
     // Add a history snapshot for the redo operation
-    this.addHistorySnapshot(transactionId, current, note ? `Redo: ${note}` : 'Redo edit operation');
-    
-    this.saveToStorage();
-    this.saveHistoryToStorage();
+    await this.addHistorySnapshot(transactionId, current, note ? `Redo: ${note}` : 'Redo edit operation');
+    
+    await this.saveToDB();
     return restoredTransaction;
   }
   
