import { Transaction, DuplicateDetectionResult, DuplicateTransaction, CategoryRule, DuplicateDetectionConfig } from '../types';
import { v4 as uuidv4 } from 'uuid';
<<<<<<< HEAD
import { rulesService } from './rulesService';
=======
import { db, initializeDB, TransactionHistoryEntry } from './db';
>>>>>>> ba50d7b2

class DataService {
  private transactions: Transaction[] = [];
  private history: { [transactionId: string]: Array<{ id: string; timestamp: string; data: Transaction; note?: string }> } = {};
  private isInitialized = false;
  
  // In-memory undo/redo stacks for fast operations during active editing
  private undoStacks: { [transactionId: string]: Transaction[] } = {};
  private redoStacks: { [transactionId: string]: Transaction[] } = {};
  private readonly MAX_UNDO_STACK_SIZE = 10;

  constructor() {
    this.initialize();
  }

  private async initialize(): Promise<void> {
    if (this.isInitialized) return;
    
    try {
      // Initialize IndexedDB and handle migration
      await initializeDB();
      
      // Load data from IndexedDB
      await this.loadFromDB();
      
      // Initialize with sample data if empty
      if (this.transactions.length === 0) {
        this.initializeSampleData();
      }
      
      this.isInitialized = true;
    } catch (error) {
      console.error('Failed to initialize DataService:', error);
      // Fallback to empty state
      this.transactions = [];
      this.history = {};
      this.isInitialized = true;
    }
  }

  private async ensureInitialized(): Promise<void> {
    if (!this.isInitialized) {
      await this.initialize();
    }
  }

  private initializeSampleData(): void {
    const sampleTransactions: Omit<Transaction, 'id' | 'addedDate' | 'lastModifiedDate'>[] = [
      {
        date: new Date('2025-08-01'),
        description: 'Whole Foods Market #123',
        notes: 'Weekly grocery shopping',
        category: 'Food & Dining',
        subcategory: 'Groceries',
        amount: -125.50,
        account: 'Chase Checking',
        type: 'expense',
        confidence: 0.95,
        reasoning: 'High confidence grocery store categorization',
        isVerified: false,
        vendor: 'Whole Foods'
      },
      {
        date: new Date('2025-08-01'),
        description: 'Starbucks Coffee',
        category: 'Food & Dining',
        subcategory: 'Coffee Shops',
        amount: -4.50,
        account: 'Chase Checking',
        type: 'expense',
        confidence: 0.89,
        reasoning: 'Coffee shop transaction identified',
        isVerified: true
      },
      {
        date: new Date('2025-07-31'),
        description: 'Payroll Deposit - ABC Corp',
        category: 'Income',
        subcategory: 'Salary',
        amount: 2500.00,
        account: 'Chase Checking',
        type: 'income',
        confidence: 0.98,
        reasoning: 'Payroll deposit clearly identified',
        isVerified: true
      },
      {
        date: new Date('2025-07-30'),
        description: 'Shell Gas Station',
        category: 'Transportation',
        subcategory: 'Gas & Fuel',
        amount: -75.00,
        account: 'Chase Checking',
        type: 'expense',
        confidence: 0.92,
        reasoning: 'Gas station transaction',
        isVerified: false
      },
      {
        date: new Date('2025-07-30'),
        description: 'Rent Payment - Apartment Complex',
        notes: 'Monthly rent payment',
        category: 'Housing',
        subcategory: 'Rent',
        amount: -1200.00,
        account: 'Chase Checking',
        type: 'expense',
        confidence: 0.99,
        reasoning: 'Rent payment clearly identified',
        isVerified: true
      },
      // Sample transfer transactions for testing
      {
        date: new Date('2025-08-01'),
        description: 'Transfer to Savings - Chase Online',
        category: 'Internal Transfer',
        subcategory: 'Between Accounts',
        amount: -500.00,
        account: 'Chase Checking',
        type: 'transfer',
        confidence: 0.95,
        reasoning: 'Internal transfer identified',
        isVerified: false
      },
      {
        date: new Date('2025-08-01'),
        description: 'Transfer from Checking - Chase Online',
        category: 'Internal Transfer',
        subcategory: 'Between Accounts',
        amount: 500.00,
        account: 'Chase Savings',
        type: 'transfer',
        confidence: 0.95,
        reasoning: 'Internal transfer identified',
        isVerified: false
      },
      {
        date: new Date('2025-07-28'),
        description: 'ATM Withdrawal - Chase ATM #1234',
        category: 'Internal Transfer',
        subcategory: 'Withdrawal',
        amount: -100.00,
        account: 'Chase Checking',
        type: 'transfer',
        confidence: 0.90,
        reasoning: 'ATM withdrawal identified',
        isVerified: false
      }
    ];

    // Add sample transactions
    this.addTransactions(sampleTransactions);
  }

  // Core CRUD operations
  async getAllTransactions(): Promise<Transaction[]> {
    await this.ensureInitialized();
    console.log(`DataService: getAllTransactions called, returning ${this.transactions.length} transactions`);
    return [...this.transactions];
  }

  async getTransactionById(id: string): Promise<Transaction | null> {
    await this.ensureInitialized();
    return this.transactions.find(t => t.id === id) || null;
  }

  async addTransaction(transaction: Omit<Transaction, 'id' | 'addedDate' | 'lastModifiedDate'>): Promise<Transaction> {
    await this.ensureInitialized();
    const now = new Date();
    const newTransaction: Transaction = {
      ...transaction,
      id: uuidv4(),
      addedDate: now,
      lastModifiedDate: now,
    };
    
    this.transactions.push(newTransaction);
    await this.saveToDB();
    return newTransaction;
  }

  async addTransactions(transactions: Omit<Transaction, 'id' | 'addedDate' | 'lastModifiedDate'>[]): Promise<Transaction[]> {
    await this.ensureInitialized();
    console.log(`DataService: Adding ${transactions.length} transactions`);
    const now = new Date();
    const newTransactions = transactions.map(transaction => ({
      ...transaction,
      id: uuidv4(),
      addedDate: now,
      lastModifiedDate: now,
    }));
    
    console.log(`DataService: Created ${newTransactions.length} new transaction objects`);
    this.transactions.push(...newTransactions);
    console.log(`DataService: Total transactions now: ${this.transactions.length}`);
    await this.saveToDB();
    console.log(`DataService: Saved to IndexedDB`);
    return newTransactions;
  }

  async updateTransaction(id: string, updates: Partial<Transaction>, note?: string): Promise<Transaction | null> {
    await this.ensureInitialized();
    const index = this.transactions.findIndex(t => t.id === id);
    if (index === -1) return null;
    
    const current = this.transactions[index];
    
    // Add current state to undo stack before making changes
    this.addToUndoStack(id, { ...current });
    
    // Clear redo stack when making a new change
    this.clearRedoStack(id);
    
    // Record a snapshot of the current transaction before updating (persistent history)
    await this.addHistorySnapshot(current.id, current, note);

    this.transactions[index] = {
      ...current,
      ...updates,
      lastModifiedDate: new Date(),
    };
    
    await this.saveToDB();
    return this.transactions[index];
  }

  async deleteTransaction(id: string): Promise<boolean> {
    await this.ensureInitialized();
    const index = this.transactions.findIndex(t => t.id === id);
    if (index === -1) return false;

    this.transactions.splice(index, 1);
    await this.saveToDB();
    return true;
  }

  async deleteTransactions(ids: string[]): Promise<number> {
    await this.ensureInitialized();
    const initialLength = this.transactions.length;
    this.transactions = this.transactions.filter(t => !ids.includes(t.id));
    const deletedCount = initialLength - this.transactions.length;
    
    if (deletedCount > 0) {
      await this.saveToDB();
    }
    
    return deletedCount;
  }

  // Query operations
  async getTransactionsByDateRange(startDate: Date, endDate: Date): Promise<Transaction[]> {
    await this.ensureInitialized();
    return this.transactions.filter(t => 
      t.date >= startDate && t.date <= endDate
    );
  }

  async getTransactionsByCategory(category: string, subcategory?: string): Promise<Transaction[]> {
    await this.ensureInitialized();
    return this.transactions.filter(t => 
      t.category === category && 
      (subcategory === undefined || t.subcategory === subcategory)
    );
  }

  async searchTransactions(query: string): Promise<Transaction[]> {
    await this.ensureInitialized();
    const lowerQuery = query.toLowerCase();
    return this.transactions.filter(t => 
      t.description.toLowerCase().includes(lowerQuery) ||
      t.category.toLowerCase().includes(lowerQuery) ||
      t.subcategory?.toLowerCase().includes(lowerQuery) ||
      t.notes?.toLowerCase().includes(lowerQuery) ||
      t.vendor?.toLowerCase().includes(lowerQuery)
    );
  }

  // Export/Import operations
  async exportToJSON(): Promise<string> {
    await this.ensureInitialized();
    const exportData = {
      exportDate: new Date().toISOString(),
      version: '1.0',
      transactions: this.transactions,
    };
    
    return JSON.stringify(exportData, null, 2);
  }

  async exportToCSV(): Promise<string> {
    await this.ensureInitialized();
    const headers = [
      'ID', 'Date', 'Description', 'Additional Notes', 'Category', 
      'Subcategory', 'Amount', 'Account', 'Type', 'Confidence', 
      'Reasoning', 'Added Date', 'Last Modified Date'
    ];
    
    const csvRows = [headers.join(',')];
    
    this.transactions.forEach(transaction => {
      const row = [
        transaction.id,
        transaction.date.toISOString().split('T')[0],
        `"${transaction.description.replace(/"/g, '""')}"`,
        `"${(transaction.notes || '').replace(/"/g, '""')}"`,
        transaction.category,
        transaction.subcategory || '',
        transaction.amount,
        transaction.account || '',
        transaction.type || '',
        transaction.confidence || '',
        `"${(transaction.reasoning || '').replace(/"/g, '""')}"`,
        transaction.addedDate?.toISOString() || '',
        transaction.lastModifiedDate?.toISOString() || '',
      ];
      csvRows.push(row.join(','));
    });
    
    return csvRows.join('\n');
  }

  async importFromJSON(jsonData: string): Promise<{ success: boolean; imported: number; errors: string[] }> {
    try {
      const data = JSON.parse(jsonData);
      const errors: string[] = [];
      let imported = 0;

      if (!data.transactions || !Array.isArray(data.transactions)) {
        throw new Error('Invalid JSON format: transactions array not found');
      }

      const validTransactions: Omit<Transaction, 'id' | 'addedDate' | 'lastModifiedDate'>[] = [];

      data.transactions.forEach((transaction: any, index: number) => {
        try {
          // Validate required fields
          if (!transaction.date || !transaction.description || !transaction.category || transaction.amount === undefined) {
            errors.push(`Row ${index + 1}: Missing required fields`);
            return;
          }

          const validTransaction = {
            date: new Date(transaction.date),
            description: transaction.description,
            notes: transaction.additionalNotes || transaction.notes,
            category: transaction.category,
            subcategory: transaction.subcategory,
            amount: Number(transaction.amount),
            account: transaction.account,
            type: transaction.type,
            isRecurring: transaction.isRecurring,
            tags: transaction.tags,
            originalText: transaction.originalText,
            confidence: transaction.confidence,
            reasoning: transaction.reasoning,
            isVerified: transaction.isVerified,
            vendor: transaction.vendor,
            location: transaction.location,
          };

          validTransactions.push(validTransaction);
          imported++;
        } catch (error) {
          errors.push(`Row ${index + 1}: ${error instanceof Error ? error.message : 'Invalid data'}`);
        }
      });

      if (validTransactions.length > 0) {
        await this.addTransactions(validTransactions);
      }

      return { success: true, imported, errors };
    } catch (error) {
      return { 
        success: false, 
        imported: 0, 
        errors: [error instanceof Error ? error.message : 'Unknown error occurred'] 
      };
    }
  }

  // Storage operations
  private async loadFromDB(): Promise<void> {
    try {
      // Load transactions from IndexedDB
      this.transactions = await db.transactions.orderBy('date').toArray();
      
      // Load history from IndexedDB and convert to the expected format
      const historyEntries = await db.transactionHistory.toArray();
      this.history = {};
      
      historyEntries.forEach(entry => {
        if (!this.history[entry.transactionId]) {
          this.history[entry.transactionId] = [];
        }
        this.history[entry.transactionId].push({
          id: entry.id,
          timestamp: entry.timestamp,
          data: entry.data,
          note: entry.note
        });
      });
      
      console.log(`Loaded ${this.transactions.length} transactions and ${historyEntries.length} history entries from IndexedDB`);
    } catch (error) {
      console.error('Failed to load transactions from IndexedDB:', error);
      this.transactions = [];
      this.history = {};
    }
  }

  private async saveToDB(): Promise<void> {
    try {
      // Use bulkPut to update existing records or add new ones
      await db.transactions.bulkPut(this.transactions);
    } catch (error) {
      console.error('Failed to save transactions to IndexedDB:', error);
    }
  }

  private async addHistorySnapshot(transactionId: string, snapshot: Transaction, note?: string): Promise<void> {
    const entry: TransactionHistoryEntry = {
      id: uuidv4(),
      transactionId,
      timestamp: new Date().toISOString(),
      data: { ...snapshot },
      note,
    };
    
    // Add to IndexedDB
    await db.addHistoryEntry(entry);
    
    // Also update local cache
    if (!this.history[transactionId]) {
      this.history[transactionId] = [];
    }
    this.history[transactionId].push({
      id: entry.id,
      timestamp: entry.timestamp,
      data: entry.data,
      note: entry.note
    });
  }

  async getTransactionHistory(transactionId: string): Promise<Array<{ id: string; timestamp: string; data: Transaction; note?: string }>> {
    await this.ensureInitialized();
    // Get fresh data from IndexedDB to ensure consistency
    const historyEntries = await db.getTransactionHistory(transactionId);
    return historyEntries.map(entry => ({
      id: entry.id,
      timestamp: entry.timestamp,
      data: entry.data,
      note: entry.note
    }));
  }

  async restoreTransactionVersion(transactionId: string, versionId: string, note?: string): Promise<Transaction | null> {
    await this.ensureInitialized();
    const index = this.transactions.findIndex(t => t.id === transactionId);
    if (index === -1) return null;
    
    const versions = await this.getTransactionHistory(transactionId);
    const version = versions.find(v => v.id === versionId);
    if (!version) return null;

    // Snapshot current before restoring
    const current = this.transactions[index];
    await this.addHistorySnapshot(transactionId, current, note ? `Before restore: ${note}` : 'Auto-snapshot before restore');

    // Restore
    const restored: Transaction = {
      ...version.data,
      id: transactionId, // ensure id remains the same
      lastModifiedDate: new Date(),
    };
    this.transactions[index] = restored;
    await this.saveToDB();
    return restored;
  }

  // Utility methods
  async getStats(): Promise<{
    total: number;
    totalIncome: number;
    totalExpenses: number;
    categories: { [category: string]: number };
  }> {
    await this.ensureInitialized();
    const stats = {
      total: this.transactions.length,
      totalIncome: 0,
      totalExpenses: 0,
      categories: {} as { [category: string]: number },
    };

    this.transactions.forEach(transaction => {
      if (transaction.type === 'income' || transaction.amount > 0) {
        stats.totalIncome += Math.abs(transaction.amount);
      } else {
        stats.totalExpenses += Math.abs(transaction.amount);
      }

      const category = transaction.category;
      stats.categories[category] = (stats.categories[category] || 0) + Math.abs(transaction.amount);
    });

    return stats;
  }

  async clearAllData(): Promise<void> {
    await this.ensureInitialized();
    this.transactions = [];
    this.history = {};
    this.undoStacks = {};
    this.redoStacks = {};
    await db.clearAll();
  }

  // Anomaly detection methods
  async detectAnomalies(): Promise<void> {
    await this.ensureInitialized();
    for (const transaction of this.transactions) {
      const anomalyInfo = this.calculateAnomalyScore(transaction);
      
      if (anomalyInfo.isAnomaly) {
        transaction.isAnomaly = true;
        transaction.anomalyType = anomalyInfo.type;
        transaction.anomalyScore = anomalyInfo.score;
        transaction.historicalAverage = anomalyInfo.historicalAverage;
      }
    }
    await this.saveToDB();
  }

  private calculateAnomalyScore(transaction: Transaction): {
    isAnomaly: boolean;
    type?: 'high' | 'low';
    score: number;
    historicalAverage: number;
  } {
    // Get historical transactions for the same category and/or vendor
    const historicalTransactions = this.getHistoricalTransactions(transaction);
    
    if (historicalTransactions.length < 3) {
      // Not enough historical data to determine anomalies
      return { isAnomaly: false, score: 0, historicalAverage: 0 };
    }

    const amounts = historicalTransactions.map(t => Math.abs(t.amount));
    const average = amounts.reduce((sum, amount) => sum + amount, 0) / amounts.length;
    const variance = amounts.reduce((sum, amount) => sum + Math.pow(amount - average, 2), 0) / amounts.length;
    const standardDeviation = Math.sqrt(variance);
    
    const currentAmount = Math.abs(transaction.amount);
    const deviationFromMean = Math.abs(currentAmount - average);
    const standardDeviations = standardDeviation > 0 ? deviationFromMean / standardDeviation : 0;
    
    // Consider it an anomaly if it's more than 2 standard deviations from the mean
    // and the amount is significantly different (at least 50% different from average)
    const isSignificantlyDifferent = Math.abs(currentAmount - average) / average > 0.5;
    const isStatisticalAnomaly = standardDeviations > 2;
    
    if (isStatisticalAnomaly && isSignificantlyDifferent) {
      return {
        isAnomaly: true,
        type: currentAmount > average ? 'high' : 'low',
        score: Math.min(10, Math.round(standardDeviations)), // Cap at 10
        historicalAverage: average
      };
    }

    return { 
      isAnomaly: false, 
      score: Math.round(standardDeviations), 
      historicalAverage: average 
    };
  }

  private getHistoricalTransactions(transaction: Transaction): Transaction[] {
    // Get transactions from the same category and/or vendor, excluding the current transaction
    return this.transactions.filter(t => 
      t.id !== transaction.id && 
      t.type === transaction.type && 
      (
        // Same category
        t.category === transaction.category ||
        // Same vendor (if available)
        (transaction.vendor && t.vendor && t.vendor === transaction.vendor) ||
        // Similar description (for vendors not explicitly tagged)
        this.calculateStringSimilarity(t.description, transaction.description) > 0.6
      )
    );
  }

  // Method to get anomalous transactions
  async getAnomalousTransactions(): Promise<Transaction[]> {
    await this.ensureInitialized();
    return this.transactions.filter(t => t.isAnomaly === true);
  }

  // Duplicate detection
  async detectDuplicates(newTransactions: Omit<Transaction, 'id' | 'addedDate' | 'lastModifiedDate'>[], config?: DuplicateDetectionConfig): Promise<DuplicateDetectionResult> {
    await this.ensureInitialized();
    // Default configuration for duplicate detection
    const defaultConfig: DuplicateDetectionConfig = {
      amountTolerance: 0.02, // 2% tolerance
      fixedAmountTolerance: 1.00, // $1.00 fixed tolerance
      dateTolerance: 3, // 3 days tolerance
      requireExactDescription: false, // Allow similar descriptions
      requireSameAccount: true, // Account must match
    };

    const finalConfig = { ...defaultConfig, ...config };
    const duplicates: DuplicateTransaction[] = [];
    const uniqueTransactions: Omit<Transaction, 'id' | 'addedDate' | 'lastModifiedDate'>[] = [];

    for (const newTransaction of newTransactions) {
      const duplicateInfo = this.findDuplicate(newTransaction, finalConfig);
      
      if (duplicateInfo) {
        duplicates.push(duplicateInfo);
      } else {
        uniqueTransactions.push(newTransaction);
      }
    }

    return {
      duplicates,
      uniqueTransactions,
      config: finalConfig
    };
  }

  // Category rules management - delegated to rulesService
  async getAllCategoryRules(): Promise<CategoryRule[]> {
    return await rulesService.getAllRules();
  }

  async addCategoryRule(rule: Omit<CategoryRule, 'id' | 'createdDate' | 'lastModifiedDate'>): Promise<CategoryRule> {
    return await rulesService.addRule(rule);
  }

  async updateCategoryRule(id: string, updates: Partial<CategoryRule>): Promise<CategoryRule | null> {
    return await rulesService.updateRule(id, updates);
  }

  async deleteCategoryRule(id: string): Promise<boolean> {
    return await rulesService.deleteRule(id);
  }

  private findDuplicate(newTransaction: Omit<Transaction, 'id' | 'addedDate' | 'lastModifiedDate'>, config: DuplicateDetectionConfig): DuplicateTransaction | null {
    for (const existing of this.transactions) {
      const matchInfo = this.calculateTransactionSimilarity(existing, newTransaction, config);
      
      if (matchInfo.similarity >= 0.8) { // 80% similarity threshold for duplicates
        return {
          existingTransaction: existing,
          newTransaction,
          matchFields: matchInfo.matchFields,
          similarity: matchInfo.similarity,
          amountDifference: matchInfo.amountDifference,
          daysDifference: matchInfo.daysDifference,
          matchType: matchInfo.matchType
        };
      }
    }
    return null;
  }

  private calculateTransactionSimilarity(existing: Transaction, newTransaction: Omit<Transaction, 'id' | 'addedDate' | 'lastModifiedDate'>, config: DuplicateDetectionConfig): {
    similarity: number;
    matchFields: string[];
    amountDifference?: number;
    daysDifference?: number;
    matchType: 'exact' | 'tolerance';
  } {
    let score = 0;
    let maxScore = 0;
    const matchFields: string[] = [];
    let amountDifference: number | undefined;
    let daysDifference: number | undefined;
    let isExactMatch = true;

    // Date comparison (weight: 25%)
    const existingDate = new Date(existing.date);
    const newDate = new Date(newTransaction.date);
    const daysDiff = Math.abs((existingDate.getTime() - newDate.getTime()) / (1000 * 60 * 60 * 24));
    
    maxScore += 25;
    if (daysDiff === 0) {
      score += 25; // Exact date match
      matchFields.push('date');
    } else if (daysDiff <= (config.dateTolerance || 0)) {
      score += Math.max(10, 25 - (daysDiff * 3)); // Reduced score based on days difference
      matchFields.push('date');
      daysDifference = daysDiff;
      isExactMatch = false;
    }

    // Amount comparison (weight: 30%)
    const amountDiff = Math.abs(existing.amount - newTransaction.amount);
    const percentageDiff = Math.abs(amountDiff / Math.abs(existing.amount));
    
    maxScore += 30;
    if (amountDiff === 0) {
      score += 30; // Exact amount match
      matchFields.push('amount');
    } else if (
      (config.amountTolerance && percentageDiff <= config.amountTolerance) ||
      (config.fixedAmountTolerance && amountDiff <= config.fixedAmountTolerance)
    ) {
      score += Math.max(15, 30 - (percentageDiff * 100)); // Reduced score based on difference
      matchFields.push('amount');
      amountDifference = amountDiff;
      isExactMatch = false;
    }

    // Description comparison (weight: 30%)
    maxScore += 30;
    if (existing.description === newTransaction.description) {
      score += 30; // Exact description match
      matchFields.push('description');
    } else if (!config.requireExactDescription) {
      const similarity = this.calculateStringSimilarity(existing.description, newTransaction.description);
      if (similarity > 0.7) { // 70% string similarity
        score += similarity * 30;
        matchFields.push('description');
        if (similarity < 1) isExactMatch = false;
      }
    }

    // Account comparison (weight: 15%)
    maxScore += 15;
    if (existing.account === newTransaction.account) {
      score += 15;
      matchFields.push('account');
    } else if (!config.requireSameAccount) {
      // If account matching is not required, still give some points for same account
      // but don't penalize for different accounts
      score += 5;
    }

    return {
      similarity: maxScore > 0 ? score / maxScore : 0,
      matchFields,
      amountDifference,
      daysDifference,
      matchType: isExactMatch ? 'exact' : 'tolerance'
    };
  }

  private calculateStringSimilarity(str1: string, str2: string): number {
    const longer = str1.length > str2.length ? str1.toLowerCase() : str2.toLowerCase();
    const shorter = str1.length > str2.length ? str2.toLowerCase() : str1.toLowerCase();
    
    if (longer.length === 0) return 1.0;
    
    // Simple character-based similarity
    let matches = 0;
    const shorterChars = shorter.split('');
    const longerChars = longer.split('');
    
    for (let i = 0; i < shorterChars.length; i++) {
      const char = shorterChars[i];
      const index = longerChars.indexOf(char);
      if (index !== -1) {
        matches++;
        longerChars.splice(index, 1); // Remove matched character to avoid double counting
      }
    }
    
    return matches / longer.length;
  }

  // In-memory undo/redo functionality for fast operations during active editing
  private addToUndoStack(transactionId: string, transactionState: Transaction): void {
    if (!this.undoStacks[transactionId]) {
      this.undoStacks[transactionId] = [];
    }
    
    this.undoStacks[transactionId].push({ ...transactionState });
    
    // Limit stack size to prevent memory issues
    if (this.undoStacks[transactionId].length > this.MAX_UNDO_STACK_SIZE) {
      this.undoStacks[transactionId].shift(); // Remove oldest entry
    }
  }
  
  private addToRedoStack(transactionId: string, transactionState: Transaction): void {
    if (!this.redoStacks[transactionId]) {
      this.redoStacks[transactionId] = [];
    }
    
    this.redoStacks[transactionId].push({ ...transactionState });
    
    // Limit stack size to prevent memory issues
    if (this.redoStacks[transactionId].length > this.MAX_UNDO_STACK_SIZE) {
      this.redoStacks[transactionId].shift(); // Remove oldest entry
    }
  }
  
  private clearRedoStack(transactionId: string): void {
    this.redoStacks[transactionId] = [];
  }
  
  async canUndoTransaction(transactionId: string): Promise<boolean> {
    const undoStack = this.undoStacks[transactionId] || [];
    const historyItems = this.history[transactionId] || [];
    return undoStack.length > 0 || historyItems.length > 0;
  }
  
  async canRedoTransaction(transactionId: string): Promise<boolean> {
    const redoStack = this.redoStacks[transactionId] || [];
    return redoStack.length > 0;
  }
  
  async undoTransactionEdit(transactionId: string, note?: string): Promise<Transaction | null> {
    const index = this.transactions.findIndex(t => t.id === transactionId);
    if (index === -1) return null;
    
    const current = this.transactions[index];
    const undoStack = this.undoStacks[transactionId] || [];
    
    let previousState: Transaction | null = null;
    
    // First try to get from in-memory undo stack
    if (undoStack.length > 0) {
      previousState = undoStack.pop()!;
    } else {
      // Fall back to persistent history if no in-memory undo available
      const historyItems = this.history[transactionId] || [];
      if (historyItems.length > 0) {
        // Get the most recent history item
        const sortedHistory = [...historyItems].sort((a, b) => new Date(b.timestamp).getTime() - new Date(a.timestamp).getTime());
        previousState = sortedHistory[0].data;
      }
    }
    
    if (!previousState) return null;
    
    // Add current state to redo stack
    this.addToRedoStack(transactionId, current);
    
    // Restore previous state
    const restoredTransaction: Transaction = {
      ...previousState,
      id: transactionId, // Ensure ID remains the same
      lastModifiedDate: new Date()
    };
    
    this.transactions[index] = restoredTransaction;
    
    // Add a history snapshot for the undo operation
    await this.addHistorySnapshot(transactionId, current, note ? `Undo: ${note}` : 'Undo edit operation');
    
    await this.saveToDB();
    return restoredTransaction;
  }
  
  async redoTransactionEdit(transactionId: string, note?: string): Promise<Transaction | null> {
    const index = this.transactions.findIndex(t => t.id === transactionId);
    if (index === -1) return null;
    
    const redoStack = this.redoStacks[transactionId] || [];
    if (redoStack.length === 0) return null;
    
    const current = this.transactions[index];
    const nextState = redoStack.pop()!;
    
    // Add current state to undo stack
    this.addToUndoStack(transactionId, current);
    
    // Restore next state
    const restoredTransaction: Transaction = {
      ...nextState,
      id: transactionId, // Ensure ID remains the same
      lastModifiedDate: new Date()
    };
    
    this.transactions[index] = restoredTransaction;
    
    // Add a history snapshot for the redo operation
    await this.addHistorySnapshot(transactionId, current, note ? `Redo: ${note}` : 'Redo edit operation');
    
    await this.saveToDB();
    return restoredTransaction;
  }
  
  async getUndoRedoStatus(transactionId: string): Promise<{
    canUndo: boolean;
    canRedo: boolean;
    undoStackSize: number;
    redoStackSize: number;
  }> {
    const undoStack = this.undoStacks[transactionId] || [];
    const redoStack = this.redoStacks[transactionId] || [];
    const historyItems = this.history[transactionId] || [];
    
    return {
      canUndo: undoStack.length > 0 || historyItems.length > 0,
      canRedo: redoStack.length > 0,
      undoStackSize: undoStack.length,
      redoStackSize: redoStack.length
    };
  }
}

// Create singleton instance
export const dataService = new DataService();
export default dataService;<|MERGE_RESOLUTION|>--- conflicted
+++ resolved
@@ -1,10 +1,7 @@
 import { Transaction, DuplicateDetectionResult, DuplicateTransaction, CategoryRule, DuplicateDetectionConfig } from '../types';
 import { v4 as uuidv4 } from 'uuid';
-<<<<<<< HEAD
+import { db, initializeDB, TransactionHistoryEntry } from './db';
 import { rulesService } from './rulesService';
-=======
-import { db, initializeDB, TransactionHistoryEntry } from './db';
->>>>>>> ba50d7b2
 
 class DataService {
   private transactions: Transaction[] = [];
