<<<<<<< HEAD
import { Transaction, DuplicateDetectionResult, DuplicateTransaction, CategoryRule } from '../types';
=======
import { Transaction, DuplicateDetectionResult, DuplicateTransaction, DuplicateDetectionConfig } from '../types';
>>>>>>> ad26ac97
import { v4 as uuidv4 } from 'uuid';
import { rulesService } from './rulesService';

class DataService {
  private transactions: Transaction[] = [];
  private storageKey = 'mo-money-transactions';
  private historyStorageKey = 'mo-money-transaction-history';
  private history: { [transactionId: string]: Array<{ id: string; timestamp: string; data: Transaction; note?: string }> } = {};
  
  // In-memory undo/redo stacks for fast operations during active editing
  private undoStacks: { [transactionId: string]: Transaction[] } = {};
  private redoStacks: { [transactionId: string]: Transaction[] } = {};
  private readonly MAX_UNDO_STACK_SIZE = 10;

  constructor() {
    this.loadFromStorage();
  this.loadHistoryFromStorage();
    // Initialize with sample data if empty
    if (this.transactions.length === 0) {
      this.initializeSampleData();
    }
  }

  private initializeSampleData(): void {
    const sampleTransactions: Omit<Transaction, 'id' | 'addedDate' | 'lastModifiedDate'>[] = [
      {
        date: new Date('2025-08-01'),
        description: 'Whole Foods Market #123',
        notes: 'Weekly grocery shopping',
        category: 'Food & Dining',
        subcategory: 'Groceries',
        amount: -125.50,
        account: 'Chase Checking',
        type: 'expense',
        confidence: 0.95,
        reasoning: 'High confidence grocery store categorization',
        isVerified: false,
        vendor: 'Whole Foods'
      },
      {
        date: new Date('2025-08-01'),
        description: 'Starbucks Coffee',
        category: 'Food & Dining',
        subcategory: 'Coffee Shops',
        amount: -4.50,
        account: 'Chase Checking',
        type: 'expense',
        confidence: 0.89,
        reasoning: 'Coffee shop transaction identified',
        isVerified: true
      },
      {
        date: new Date('2025-07-31'),
        description: 'Payroll Deposit - ABC Corp',
        category: 'Income',
        subcategory: 'Salary',
        amount: 2500.00,
        account: 'Chase Checking',
        type: 'income',
        confidence: 0.98,
        reasoning: 'Payroll deposit clearly identified',
        isVerified: true
      },
      {
        date: new Date('2025-07-30'),
        description: 'Shell Gas Station',
        category: 'Transportation',
        subcategory: 'Gas & Fuel',
        amount: -75.00,
        account: 'Chase Checking',
        type: 'expense',
        confidence: 0.92,
        reasoning: 'Gas station transaction',
        isVerified: false
      },
      {
        date: new Date('2025-07-30'),
        description: 'Rent Payment - Apartment Complex',
        notes: 'Monthly rent payment',
        category: 'Housing',
        subcategory: 'Rent',
        amount: -1200.00,
        account: 'Chase Checking',
        type: 'expense',
        confidence: 0.99,
        reasoning: 'Rent payment clearly identified',
        isVerified: true
      },
      // Sample transfer transactions for testing
      {
        date: new Date('2025-08-01'),
        description: 'Transfer to Savings - Chase Online',
        category: 'Internal Transfer',
        subcategory: 'Between Accounts',
        amount: -500.00,
        account: 'Chase Checking',
        type: 'transfer',
        confidence: 0.95,
        reasoning: 'Internal transfer identified',
        isVerified: false
      },
      {
        date: new Date('2025-08-01'),
        description: 'Transfer from Checking - Chase Online',
        category: 'Internal Transfer',
        subcategory: 'Between Accounts',
        amount: 500.00,
        account: 'Chase Savings',
        type: 'transfer',
        confidence: 0.95,
        reasoning: 'Internal transfer identified',
        isVerified: false
      },
      {
        date: new Date('2025-07-28'),
        description: 'ATM Withdrawal - Chase ATM #1234',
        category: 'Internal Transfer',
        subcategory: 'Withdrawal',
        amount: -100.00,
        account: 'Chase Checking',
        type: 'transfer',
        confidence: 0.90,
        reasoning: 'ATM withdrawal identified',
        isVerified: false
      }
    ];

    // Add sample transactions
    this.addTransactions(sampleTransactions);
  }

  // Core CRUD operations
  async getAllTransactions(): Promise<Transaction[]> {
    console.log(`DataService: getAllTransactions called, returning ${this.transactions.length} transactions`);
    return [...this.transactions];
  }

  async getTransactionById(id: string): Promise<Transaction | null> {
    return this.transactions.find(t => t.id === id) || null;
  }

  async addTransaction(transaction: Omit<Transaction, 'id' | 'addedDate' | 'lastModifiedDate'>): Promise<Transaction> {
    const now = new Date();
    const newTransaction: Transaction = {
      ...transaction,
      id: uuidv4(),
      addedDate: now,
      lastModifiedDate: now,
    };
    
    this.transactions.push(newTransaction);
    this.saveToStorage();
    return newTransaction;
  }

  async addTransactions(transactions: Omit<Transaction, 'id' | 'addedDate' | 'lastModifiedDate'>[]): Promise<Transaction[]> {
    console.log(`DataService: Adding ${transactions.length} transactions`);
    const now = new Date();
    const newTransactions = transactions.map(transaction => ({
      ...transaction,
      id: uuidv4(),
      addedDate: now,
      lastModifiedDate: now,
    }));
    
    console.log(`DataService: Created ${newTransactions.length} new transaction objects`);
    this.transactions.push(...newTransactions);
    console.log(`DataService: Total transactions now: ${this.transactions.length}`);
    this.saveToStorage();
    console.log(`DataService: Saved to localStorage`);
    return newTransactions;
  }

  async updateTransaction(id: string, updates: Partial<Transaction>, note?: string): Promise<Transaction | null> {
    const index = this.transactions.findIndex(t => t.id === id);
    if (index === -1) return null;
    
    const current = this.transactions[index];
    
    // Add current state to undo stack before making changes
    this.addToUndoStack(id, { ...current });
    
    // Clear redo stack when making a new change
    this.clearRedoStack(id);
    
    // Record a snapshot of the current transaction before updating (persistent history)
    this.addHistorySnapshot(current.id, current, note);

    this.transactions[index] = {
      ...current,
      ...updates,
      lastModifiedDate: new Date(),
    };
    
    this.saveToStorage();
    this.saveHistoryToStorage();
    return this.transactions[index];
  }

  async deleteTransaction(id: string): Promise<boolean> {
    const index = this.transactions.findIndex(t => t.id === id);
    if (index === -1) return false;

    this.transactions.splice(index, 1);
    this.saveToStorage();
    return true;
  }

  async deleteTransactions(ids: string[]): Promise<number> {
    const initialLength = this.transactions.length;
    this.transactions = this.transactions.filter(t => !ids.includes(t.id));
    const deletedCount = initialLength - this.transactions.length;
    
    if (deletedCount > 0) {
      this.saveToStorage();
    }
    
    return deletedCount;
  }

  // Query operations
  async getTransactionsByDateRange(startDate: Date, endDate: Date): Promise<Transaction[]> {
    return this.transactions.filter(t => 
      t.date >= startDate && t.date <= endDate
    );
  }

  async getTransactionsByCategory(category: string, subcategory?: string): Promise<Transaction[]> {
    return this.transactions.filter(t => 
      t.category === category && 
      (subcategory === undefined || t.subcategory === subcategory)
    );
  }

  async searchTransactions(query: string): Promise<Transaction[]> {
    const lowerQuery = query.toLowerCase();
    return this.transactions.filter(t => 
      t.description.toLowerCase().includes(lowerQuery) ||
      t.category.toLowerCase().includes(lowerQuery) ||
      t.subcategory?.toLowerCase().includes(lowerQuery) ||
      t.notes?.toLowerCase().includes(lowerQuery) ||
      t.vendor?.toLowerCase().includes(lowerQuery)
    );
  }

  // Export/Import operations
  async exportToJSON(): Promise<string> {
    const exportData = {
      exportDate: new Date().toISOString(),
      version: '1.0',
      transactions: this.transactions,
    };
    
    return JSON.stringify(exportData, null, 2);
  }

  async exportToCSV(): Promise<string> {
    const headers = [
      'ID', 'Date', 'Description', 'Additional Notes', 'Category', 
      'Subcategory', 'Amount', 'Account', 'Type', 'Confidence', 
      'Reasoning', 'Added Date', 'Last Modified Date'
    ];
    
    const csvRows = [headers.join(',')];
    
    this.transactions.forEach(transaction => {
      const row = [
        transaction.id,
        transaction.date.toISOString().split('T')[0],
        `"${transaction.description.replace(/"/g, '""')}"`,
        `"${(transaction.notes || '').replace(/"/g, '""')}"`,
        transaction.category,
        transaction.subcategory || '',
        transaction.amount,
        transaction.account || '',
        transaction.type || '',
        transaction.confidence || '',
        `"${(transaction.reasoning || '').replace(/"/g, '""')}"`,
        transaction.addedDate?.toISOString() || '',
        transaction.lastModifiedDate?.toISOString() || '',
      ];
      csvRows.push(row.join(','));
    });
    
    return csvRows.join('\n');
  }

  async importFromJSON(jsonData: string): Promise<{ success: boolean; imported: number; errors: string[] }> {
    try {
      const data = JSON.parse(jsonData);
      const errors: string[] = [];
      let imported = 0;

      if (!data.transactions || !Array.isArray(data.transactions)) {
        throw new Error('Invalid JSON format: transactions array not found');
      }

      const validTransactions: Omit<Transaction, 'id' | 'addedDate' | 'lastModifiedDate'>[] = [];

      data.transactions.forEach((transaction: any, index: number) => {
        try {
          // Validate required fields
          if (!transaction.date || !transaction.description || !transaction.category || transaction.amount === undefined) {
            errors.push(`Row ${index + 1}: Missing required fields`);
            return;
          }

          const validTransaction = {
            date: new Date(transaction.date),
            description: transaction.description,
            notes: transaction.additionalNotes || transaction.notes,
            category: transaction.category,
            subcategory: transaction.subcategory,
            amount: Number(transaction.amount),
            account: transaction.account,
            type: transaction.type,
            isRecurring: transaction.isRecurring,
            tags: transaction.tags,
            originalText: transaction.originalText,
            confidence: transaction.confidence,
            reasoning: transaction.reasoning,
            isVerified: transaction.isVerified,
            vendor: transaction.vendor,
            location: transaction.location,
          };

          validTransactions.push(validTransaction);
          imported++;
        } catch (error) {
          errors.push(`Row ${index + 1}: ${error instanceof Error ? error.message : 'Invalid data'}`);
        }
      });

      if (validTransactions.length > 0) {
        await this.addTransactions(validTransactions);
      }

      return { success: true, imported, errors };
    } catch (error) {
      return { 
        success: false, 
        imported: 0, 
        errors: [error instanceof Error ? error.message : 'Unknown error occurred'] 
      };
    }
  }

  // Storage operations
  private loadFromStorage(): void {
    try {
      const stored = localStorage.getItem(this.storageKey);
      if (stored) {
        const data = JSON.parse(stored);
        this.transactions = data.map((t: any) => ({
          ...t,
          date: new Date(t.date),
          addedDate: new Date(t.addedDate),
          lastModifiedDate: new Date(t.lastModifiedDate),
        }));
      }
    } catch (error) {
      console.error('Failed to load transactions from storage:', error);
      this.transactions = [];
    }
  }

  private saveToStorage(): void {
    try {
      localStorage.setItem(this.storageKey, JSON.stringify(this.transactions));
    } catch (error) {
      console.error('Failed to save transactions to storage:', error);
    }
  }

  private loadHistoryFromStorage(): void {
    try {
      const stored = localStorage.getItem(this.historyStorageKey);
      if (stored) {
        const parsed = JSON.parse(stored);
        // Rehydrate dates inside snapshots
        Object.keys(parsed).forEach((txId: string) => {
          parsed[txId] = parsed[txId].map((entry: any) => ({
            ...entry,
            data: {
              ...entry.data,
              date: new Date(entry.data.date),
              addedDate: entry.data.addedDate ? new Date(entry.data.addedDate) : undefined,
              lastModifiedDate: entry.data.lastModifiedDate ? new Date(entry.data.lastModifiedDate) : undefined,
            }
          }));
        });
        this.history = parsed;
      }
    } catch (error) {
      console.error('Failed to load transaction history from storage:', error);
      this.history = {};
    }
  }

  private saveHistoryToStorage(): void {
    try {
      localStorage.setItem(this.historyStorageKey, JSON.stringify(this.history));
    } catch (error) {
      console.error('Failed to save transaction history to storage:', error);
    }
  }

  private addHistorySnapshot(transactionId: string, snapshot: Transaction, note?: string): void {
    const entry = {
      id: uuidv4(),
      timestamp: new Date().toISOString(),
      data: { ...snapshot },
      note,
    };
    if (!this.history[transactionId]) {
      this.history[transactionId] = [];
    }
    this.history[transactionId].push(entry);
  }

  async getTransactionHistory(transactionId: string): Promise<Array<{ id: string; timestamp: string; data: Transaction; note?: string }>> {
    return [...(this.history[transactionId] || [])].sort((a, b) => new Date(b.timestamp).getTime() - new Date(a.timestamp).getTime());
  }

  async restoreTransactionVersion(transactionId: string, versionId: string, note?: string): Promise<Transaction | null> {
    const index = this.transactions.findIndex(t => t.id === transactionId);
    if (index === -1) return null;
    const versions = this.history[transactionId] || [];
    const version = versions.find(v => v.id === versionId);
    if (!version) return null;

    // Snapshot current before restoring
    const current = this.transactions[index];
    this.addHistorySnapshot(transactionId, current, note ? `Before restore: ${note}` : 'Auto-snapshot before restore');

    // Restore
    const restored: Transaction = {
      ...version.data,
      id: transactionId, // ensure id remains the same
      lastModifiedDate: new Date(),
    };
    this.transactions[index] = restored;
    this.saveToStorage();
    this.saveHistoryToStorage();
    return restored;
  }

  // Utility methods
  async getStats(): Promise<{
    total: number;
    totalIncome: number;
    totalExpenses: number;
    categories: { [category: string]: number };
  }> {
    const stats = {
      total: this.transactions.length,
      totalIncome: 0,
      totalExpenses: 0,
      categories: {} as { [category: string]: number },
    };

    this.transactions.forEach(transaction => {
      if (transaction.type === 'income' || transaction.amount > 0) {
        stats.totalIncome += Math.abs(transaction.amount);
      } else {
        stats.totalExpenses += Math.abs(transaction.amount);
      }

      const category = transaction.category;
      stats.categories[category] = (stats.categories[category] || 0) + Math.abs(transaction.amount);
    });

    return stats;
  }

  async clearAllData(): Promise<void> {
    this.transactions = [];
    this.history = {};
    this.undoStacks = {};
    this.redoStacks = {};
    this.saveToStorage();
    this.saveHistoryToStorage();
  }

  // Anomaly detection methods
  async detectAnomalies(): Promise<void> {
    for (const transaction of this.transactions) {
      const anomalyInfo = this.calculateAnomalyScore(transaction);
      
      if (anomalyInfo.isAnomaly) {
        transaction.isAnomaly = true;
        transaction.anomalyType = anomalyInfo.type;
        transaction.anomalyScore = anomalyInfo.score;
        transaction.historicalAverage = anomalyInfo.historicalAverage;
      }
    }
    this.saveToStorage();
  }

  private calculateAnomalyScore(transaction: Transaction): {
    isAnomaly: boolean;
    type?: 'high' | 'low';
    score: number;
    historicalAverage: number;
  } {
    // Get historical transactions for the same category and/or vendor
    const historicalTransactions = this.getHistoricalTransactions(transaction);
    
    if (historicalTransactions.length < 3) {
      // Not enough historical data to determine anomalies
      return { isAnomaly: false, score: 0, historicalAverage: 0 };
    }

    const amounts = historicalTransactions.map(t => Math.abs(t.amount));
    const average = amounts.reduce((sum, amount) => sum + amount, 0) / amounts.length;
    const variance = amounts.reduce((sum, amount) => sum + Math.pow(amount - average, 2), 0) / amounts.length;
    const standardDeviation = Math.sqrt(variance);
    
    const currentAmount = Math.abs(transaction.amount);
    const deviationFromMean = Math.abs(currentAmount - average);
    const standardDeviations = standardDeviation > 0 ? deviationFromMean / standardDeviation : 0;
    
    // Consider it an anomaly if it's more than 2 standard deviations from the mean
    // and the amount is significantly different (at least 50% different from average)
    const isSignificantlyDifferent = Math.abs(currentAmount - average) / average > 0.5;
    const isStatisticalAnomaly = standardDeviations > 2;
    
    if (isStatisticalAnomaly && isSignificantlyDifferent) {
      return {
        isAnomaly: true,
        type: currentAmount > average ? 'high' : 'low',
        score: Math.min(10, Math.round(standardDeviations)), // Cap at 10
        historicalAverage: average
      };
    }

    return { 
      isAnomaly: false, 
      score: Math.round(standardDeviations), 
      historicalAverage: average 
    };
  }

  private getHistoricalTransactions(transaction: Transaction): Transaction[] {
    // Get transactions from the same category and/or vendor, excluding the current transaction
    return this.transactions.filter(t => 
      t.id !== transaction.id && 
      t.type === transaction.type && 
      (
        // Same category
        t.category === transaction.category ||
        // Same vendor (if available)
        (transaction.vendor && t.vendor && t.vendor === transaction.vendor) ||
        // Similar description (for vendors not explicitly tagged)
        this.calculateStringSimilarity(t.description, transaction.description) > 0.6
      )
    );
  }

  // Method to get anomalous transactions
  async getAnomalousTransactions(): Promise<Transaction[]> {
    return this.transactions.filter(t => t.isAnomaly === true);
  }

  // Duplicate detection
  async detectDuplicates(newTransactions: Omit<Transaction, 'id' | 'addedDate' | 'lastModifiedDate'>[], config?: DuplicateDetectionConfig): Promise<DuplicateDetectionResult> {
    // Default configuration for duplicate detection
    const defaultConfig: DuplicateDetectionConfig = {
      amountTolerance: 0.02, // 2% tolerance
      fixedAmountTolerance: 1.00, // $1.00 fixed tolerance
      dateTolerance: 3, // 3 days tolerance
      requireExactDescription: false, // Allow similar descriptions
      requireSameAccount: true, // Account must match
    };

    const finalConfig = { ...defaultConfig, ...config };
    const duplicates: DuplicateTransaction[] = [];
    const uniqueTransactions: Omit<Transaction, 'id' | 'addedDate' | 'lastModifiedDate'>[] = [];

    for (const newTransaction of newTransactions) {
      const duplicateInfo = this.findDuplicate(newTransaction, finalConfig);
      
      if (duplicateInfo) {
        duplicates.push(duplicateInfo);
      } else {
        uniqueTransactions.push(newTransaction);
      }
    }

    return {
      duplicates,
      uniqueTransactions,
      config: finalConfig
    };
  }

<<<<<<< HEAD
  // Category rules management - delegated to rulesService
  async getAllCategoryRules(): Promise<CategoryRule[]> {
    return await rulesService.getAllRules();
  }

  async addCategoryRule(rule: Omit<CategoryRule, 'id' | 'createdDate' | 'lastModifiedDate'>): Promise<CategoryRule> {
    return await rulesService.addRule(rule);
  }

  async updateCategoryRule(id: string, updates: Partial<CategoryRule>): Promise<CategoryRule | null> {
    return await rulesService.updateRule(id, updates);
  }

  async deleteCategoryRule(id: string): Promise<boolean> {
    return await rulesService.deleteRule(id);
  }

  private findDuplicate(newTransaction: Omit<Transaction, 'id' | 'addedDate' | 'lastModifiedDate'>): Transaction | null {
    return this.transactions.find(existing => {
      // Compare date (same day)
      const existingDate = new Date(existing.date);
      const newDate = new Date(newTransaction.date);
      const sameDate = existingDate.toDateString() === newDate.toDateString();
=======
  private findDuplicate(newTransaction: Omit<Transaction, 'id' | 'addedDate' | 'lastModifiedDate'>, config: DuplicateDetectionConfig): DuplicateTransaction | null {
    for (const existing of this.transactions) {
      const matchInfo = this.calculateTransactionSimilarity(existing, newTransaction, config);
>>>>>>> ad26ac97
      
      if (matchInfo.similarity >= 0.8) { // 80% similarity threshold for duplicates
        return {
          existingTransaction: existing,
          newTransaction,
          matchFields: matchInfo.matchFields,
          similarity: matchInfo.similarity,
          amountDifference: matchInfo.amountDifference,
          daysDifference: matchInfo.daysDifference,
          matchType: matchInfo.matchType
        };
      }
    }
    return null;
  }

  private calculateTransactionSimilarity(existing: Transaction, newTransaction: Omit<Transaction, 'id' | 'addedDate' | 'lastModifiedDate'>, config: DuplicateDetectionConfig): {
    similarity: number;
    matchFields: string[];
    amountDifference?: number;
    daysDifference?: number;
    matchType: 'exact' | 'tolerance';
  } {
    let score = 0;
    let maxScore = 0;
    const matchFields: string[] = [];
    let amountDifference: number | undefined;
    let daysDifference: number | undefined;
    let isExactMatch = true;

    // Date comparison (weight: 25%)
    const existingDate = new Date(existing.date);
    const newDate = new Date(newTransaction.date);
    const daysDiff = Math.abs((existingDate.getTime() - newDate.getTime()) / (1000 * 60 * 60 * 24));
    
    maxScore += 25;
    if (daysDiff === 0) {
      score += 25; // Exact date match
      matchFields.push('date');
    } else if (daysDiff <= (config.dateTolerance || 0)) {
      score += Math.max(10, 25 - (daysDiff * 3)); // Reduced score based on days difference
      matchFields.push('date');
      daysDifference = daysDiff;
      isExactMatch = false;
    }

    // Amount comparison (weight: 30%)
    const amountDiff = Math.abs(existing.amount - newTransaction.amount);
    const percentageDiff = Math.abs(amountDiff / Math.abs(existing.amount));
    
    maxScore += 30;
    if (amountDiff === 0) {
      score += 30; // Exact amount match
      matchFields.push('amount');
    } else if (
      (config.amountTolerance && percentageDiff <= config.amountTolerance) ||
      (config.fixedAmountTolerance && amountDiff <= config.fixedAmountTolerance)
    ) {
      score += Math.max(15, 30 - (percentageDiff * 100)); // Reduced score based on difference
      matchFields.push('amount');
      amountDifference = amountDiff;
      isExactMatch = false;
    }

    // Description comparison (weight: 30%)
    maxScore += 30;
    if (existing.description === newTransaction.description) {
      score += 30; // Exact description match
      matchFields.push('description');
    } else if (!config.requireExactDescription) {
      const similarity = this.calculateStringSimilarity(existing.description, newTransaction.description);
      if (similarity > 0.7) { // 70% string similarity
        score += similarity * 30;
        matchFields.push('description');
        if (similarity < 1) isExactMatch = false;
      }
    }

    // Account comparison (weight: 15%)
    maxScore += 15;
    if (existing.account === newTransaction.account) {
      score += 15;
      matchFields.push('account');
    } else if (!config.requireSameAccount) {
      // If account matching is not required, still give some points for same account
      // but don't penalize for different accounts
      score += 5;
    }

    return {
      similarity: maxScore > 0 ? score / maxScore : 0,
      matchFields,
      amountDifference,
      daysDifference,
      matchType: isExactMatch ? 'exact' : 'tolerance'
    };
  }

  private calculateStringSimilarity(str1: string, str2: string): number {
    const longer = str1.length > str2.length ? str1.toLowerCase() : str2.toLowerCase();
    const shorter = str1.length > str2.length ? str2.toLowerCase() : str1.toLowerCase();
    
    if (longer.length === 0) return 1.0;
    
    // Simple character-based similarity
    let matches = 0;
    const shorterChars = shorter.split('');
    const longerChars = longer.split('');
    
    for (let i = 0; i < shorterChars.length; i++) {
      const char = shorterChars[i];
      const index = longerChars.indexOf(char);
      if (index !== -1) {
        matches++;
        longerChars.splice(index, 1); // Remove matched character to avoid double counting
      }
    }
    
    return matches / longer.length;
  }

  // In-memory undo/redo functionality for fast operations during active editing
  private addToUndoStack(transactionId: string, transactionState: Transaction): void {
    if (!this.undoStacks[transactionId]) {
      this.undoStacks[transactionId] = [];
    }
    
    this.undoStacks[transactionId].push({ ...transactionState });
    
    // Limit stack size to prevent memory issues
    if (this.undoStacks[transactionId].length > this.MAX_UNDO_STACK_SIZE) {
      this.undoStacks[transactionId].shift(); // Remove oldest entry
    }
  }
  
  private addToRedoStack(transactionId: string, transactionState: Transaction): void {
    if (!this.redoStacks[transactionId]) {
      this.redoStacks[transactionId] = [];
    }
    
    this.redoStacks[transactionId].push({ ...transactionState });
    
    // Limit stack size to prevent memory issues
    if (this.redoStacks[transactionId].length > this.MAX_UNDO_STACK_SIZE) {
      this.redoStacks[transactionId].shift(); // Remove oldest entry
    }
  }
  
  private clearRedoStack(transactionId: string): void {
    this.redoStacks[transactionId] = [];
  }
  
  async canUndoTransaction(transactionId: string): Promise<boolean> {
    const undoStack = this.undoStacks[transactionId] || [];
    const historyItems = this.history[transactionId] || [];
    return undoStack.length > 0 || historyItems.length > 0;
  }
  
  async canRedoTransaction(transactionId: string): Promise<boolean> {
    const redoStack = this.redoStacks[transactionId] || [];
    return redoStack.length > 0;
  }
  
  async undoTransactionEdit(transactionId: string, note?: string): Promise<Transaction | null> {
    const index = this.transactions.findIndex(t => t.id === transactionId);
    if (index === -1) return null;
    
    const current = this.transactions[index];
    const undoStack = this.undoStacks[transactionId] || [];
    
    let previousState: Transaction | null = null;
    
    // First try to get from in-memory undo stack
    if (undoStack.length > 0) {
      previousState = undoStack.pop()!;
    } else {
      // Fall back to persistent history if no in-memory undo available
      const historyItems = this.history[transactionId] || [];
      if (historyItems.length > 0) {
        // Get the most recent history item
        const sortedHistory = [...historyItems].sort((a, b) => new Date(b.timestamp).getTime() - new Date(a.timestamp).getTime());
        previousState = sortedHistory[0].data;
      }
    }
    
    if (!previousState) return null;
    
    // Add current state to redo stack
    this.addToRedoStack(transactionId, current);
    
    // Restore previous state
    const restoredTransaction: Transaction = {
      ...previousState,
      id: transactionId, // Ensure ID remains the same
      lastModifiedDate: new Date()
    };
    
    this.transactions[index] = restoredTransaction;
    
    // Add a history snapshot for the undo operation
    this.addHistorySnapshot(transactionId, current, note ? `Undo: ${note}` : 'Undo edit operation');
    
    this.saveToStorage();
    this.saveHistoryToStorage();
    return restoredTransaction;
  }
  
  async redoTransactionEdit(transactionId: string, note?: string): Promise<Transaction | null> {
    const index = this.transactions.findIndex(t => t.id === transactionId);
    if (index === -1) return null;
    
    const redoStack = this.redoStacks[transactionId] || [];
    if (redoStack.length === 0) return null;
    
    const current = this.transactions[index];
    const nextState = redoStack.pop()!;
    
    // Add current state to undo stack
    this.addToUndoStack(transactionId, current);
    
    // Restore next state
    const restoredTransaction: Transaction = {
      ...nextState,
      id: transactionId, // Ensure ID remains the same
      lastModifiedDate: new Date()
    };
    
    this.transactions[index] = restoredTransaction;
    
    // Add a history snapshot for the redo operation
    this.addHistorySnapshot(transactionId, current, note ? `Redo: ${note}` : 'Redo edit operation');
    
    this.saveToStorage();
    this.saveHistoryToStorage();
    return restoredTransaction;
  }
  
  async getUndoRedoStatus(transactionId: string): Promise<{
    canUndo: boolean;
    canRedo: boolean;
    undoStackSize: number;
    redoStackSize: number;
  }> {
    const undoStack = this.undoStacks[transactionId] || [];
    const redoStack = this.redoStacks[transactionId] || [];
    const historyItems = this.history[transactionId] || [];
    
    return {
      canUndo: undoStack.length > 0 || historyItems.length > 0,
      canRedo: redoStack.length > 0,
      undoStackSize: undoStack.length,
      redoStackSize: redoStack.length
    };
  }
}

// Create singleton instance
export const dataService = new DataService();
export default dataService;<|MERGE_RESOLUTION|>--- conflicted
+++ resolved
@@ -1,8 +1,4 @@
-<<<<<<< HEAD
-import { Transaction, DuplicateDetectionResult, DuplicateTransaction, CategoryRule } from '../types';
-=======
-import { Transaction, DuplicateDetectionResult, DuplicateTransaction, DuplicateDetectionConfig } from '../types';
->>>>>>> ad26ac97
+import { Transaction, DuplicateDetectionResult, DuplicateTransaction, CategoryRule, DuplicateDetectionConfig } from '../types';
 import { v4 as uuidv4 } from 'uuid';
 import { rulesService } from './rulesService';
 
@@ -599,7 +595,6 @@
     };
   }
 
-<<<<<<< HEAD
   // Category rules management - delegated to rulesService
   async getAllCategoryRules(): Promise<CategoryRule[]> {
     return await rulesService.getAllRules();
@@ -617,17 +612,9 @@
     return await rulesService.deleteRule(id);
   }
 
-  private findDuplicate(newTransaction: Omit<Transaction, 'id' | 'addedDate' | 'lastModifiedDate'>): Transaction | null {
-    return this.transactions.find(existing => {
-      // Compare date (same day)
-      const existingDate = new Date(existing.date);
-      const newDate = new Date(newTransaction.date);
-      const sameDate = existingDate.toDateString() === newDate.toDateString();
-=======
   private findDuplicate(newTransaction: Omit<Transaction, 'id' | 'addedDate' | 'lastModifiedDate'>, config: DuplicateDetectionConfig): DuplicateTransaction | null {
     for (const existing of this.transactions) {
       const matchInfo = this.calculateTransactionSimilarity(existing, newTransaction, config);
->>>>>>> ad26ac97
       
       if (matchInfo.similarity >= 0.8) { // 80% similarity threshold for duplicates
         return {
