--- conflicted
+++ resolved
@@ -624,26 +624,8 @@
       return null;
     }
 
-<<<<<<< HEAD
-  // Calculate net spending: expenses (negative) minus refunds (positive)
+  // Calculate net spending: properly handle expenses and refunds based on category type
   // This handles cases like: Purchase1: -$400, Purchase2: -$200, Refund: $100 = 400 + 200 - 100 = $500
-  const totalAmount = categoryTransactions.reduce((sum, t) => {
-    if (t.amount < 0) {
-      // Expense: add absolute value to total spending
-      return sum + Math.abs(t.amount);
-    } else {
-      // Refund: subtract from total spending
-      return sum - t.amount;
-    }
-  }, 0);
-  
-  // For transaction count, include only spending transactions to maintain compatibility
-  const spendingTransactions = categoryTransactions.filter(t => t.amount < 0);
-  const transactionCount = spendingTransactions.length;
-  const averageTransaction = transactionCount > 0 ? totalAmount / transactionCount : 0;
-=======
-  // Spending metrics should align with pie chart (outflows only)
-  // Updated to use new calculation logic based on category type
   
   // Determine if this is an expense or income category
   const expenseCategories = this.getCategoriesOfType('expense');
@@ -656,9 +638,20 @@
   let averageTransaction: number;
 
   if (isExpenseCategory) {
-    // For expense categories: sum all amounts and flip sign to make expenses positive
-    totalAmount = categoryTransactions.reduce((sum, t) => sum + (-t.amount), 0);
-    transactionCount = categoryTransactions.length;
+    // For expense categories: properly handle refunds by subtracting positive amounts
+    totalAmount = categoryTransactions.reduce((sum, t) => {
+      if (t.amount < 0) {
+        // Expense: add absolute value to total spending
+        return sum + Math.abs(t.amount);
+      } else {
+        // Refund: subtract from total spending
+        return sum - t.amount;
+      }
+    }, 0);
+    
+    // Count only spending transactions for compatibility
+    const spendingTransactions = categoryTransactions.filter(t => t.amount < 0);
+    transactionCount = spendingTransactions.length;
     averageTransaction = transactionCount > 0 ? totalAmount / transactionCount : 0;
   } else if (isIncomeCategory) {
     // For income categories: sum all amounts (positive and negative income)
@@ -666,13 +659,21 @@
     transactionCount = categoryTransactions.length;
     averageTransaction = transactionCount > 0 ? totalAmount / transactionCount : 0;
   } else {
-    // Fallback for other categories (old behavior)
+    // Fallback for other categories: use refund-aware calculation
+    totalAmount = categoryTransactions.reduce((sum, t) => {
+      if (t.amount < 0) {
+        // Expense: add absolute value to total spending
+        return sum + Math.abs(t.amount);
+      } else {
+        // Refund: subtract from total spending
+        return sum - t.amount;
+      }
+    }, 0);
+    
     const spendingTransactions = categoryTransactions.filter(t => t.amount < 0);
-    totalAmount = spendingTransactions.reduce((sum, t) => sum + Math.abs(t.amount), 0);
     transactionCount = spendingTransactions.length;
     averageTransaction = transactionCount > 0 ? totalAmount / transactionCount : 0;
   }
->>>>>>> a7808167
     
     // Find largest and smallest transactions
   const sortedByAmount = [...categoryTransactions].sort((a, b) => Math.abs(b.amount) - Math.abs(a.amount));
@@ -691,24 +692,28 @@
       if (!trendTotals[periodKey]) {
         trendTotals[periodKey] = { amount: 0, date: transaction.date };
       }
-<<<<<<< HEAD
-      
-      // Calculate net spending for trends: expenses minus refunds
-      if (transaction.amount < 0) {
-        // Expense: add absolute value
-        trendTotals[periodKey].amount += Math.abs(transaction.amount);
-      } else {
-        // Refund: subtract amount
-        trendTotals[periodKey].amount -= transaction.amount;
-=======
-      // Use the same calculation logic as the total amount
+      // Use the same calculation logic as the total amount to ensure consistency
       if (isExpenseCategory) {
-        trendTotals[periodKey].amount += (-transaction.amount);
+        // For expense categories: properly handle refunds by subtracting positive amounts
+        if (transaction.amount < 0) {
+          // Expense: add absolute value
+          trendTotals[periodKey].amount += Math.abs(transaction.amount);
+        } else {
+          // Refund: subtract amount
+          trendTotals[periodKey].amount -= transaction.amount;
+        }
       } else if (isIncomeCategory) {
+        // For income categories: sum all amounts
         trendTotals[periodKey].amount += transaction.amount;
       } else {
-        trendTotals[periodKey].amount += Math.abs(transaction.amount);
->>>>>>> a7808167
+        // Fallback for other categories: use refund-aware calculation
+        if (transaction.amount < 0) {
+          // Expense: add absolute value
+          trendTotals[periodKey].amount += Math.abs(transaction.amount);
+        } else {
+          // Refund: subtract amount
+          trendTotals[periodKey].amount -= transaction.amount;
+        }
       }
     });
     
