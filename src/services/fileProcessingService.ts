--- conflicted
+++ resolved
@@ -841,15 +841,9 @@
               const affectedRequests = batchRequests.slice(startingBatchIndex, currentBatchEnd);
               
               // Filter out requests for transactions that are now rule-matched
-<<<<<<< HEAD
-              const currentUnmatchedTransactions = remainingUnmatchedTransactions; // Capture for closure
-              const stillUnmatchedIndices = newRuleResults.unmatchedTransactions.map(t => {
-                return currentUnmatchedTransactions.findIndex(remaining => 
-=======
               const currentRemainingUnmatchedTransactions = remainingUnmatchedTransactions;
               const stillUnmatchedIndices = newRuleResults.unmatchedTransactions.map(t => {
                 return currentRemainingUnmatchedTransactions.findIndex(remaining => 
->>>>>>> 918d88c1
                   remaining.description === t.description && remaining.amount === t.amount && remaining.date.getTime() === t.date.getTime()
                 );
               }).filter(idx => idx !== -1);
