import * as XLSX from 'xlsx';
import Papa from 'papaparse';
import { StatementFile, Transaction, FileSchemaMapping, FileImportProgress, Category, Subcategory, AISchemaMappingRequest, AISchemaMappingResponse, AIClassificationRequest, AIClassificationResponse, DuplicateDetectionResult } from '../types';
import { accountManagementService, AccountDetectionRequest } from './accountManagementService';
import { azureOpenAIService } from './azureOpenAIService';
import { dataService } from './dataService';
import { rulesService } from './rulesService';
import { transferDetectionService } from './transferDetectionService';
import { defaultCategories } from '../data/defaultCategories';
import { currencyDisplayService } from './currencyDisplayService';
import { userPreferencesService } from './userPreferencesService';
import { v4 as uuidv4 } from 'uuid';

export interface FileProcessingResult {
  file: StatementFile;
  needsAccountSelection: boolean;
  detectionResult?: {
    detectedAccountId?: string;
    confidence: number;
    reasoning: string;
    suggestedAccounts: Array<{
      accountId: string;
      confidence: number;
      reasoning: string;
    }>;
  };
  transactions?: Transaction[];
  duplicateDetection?: DuplicateDetectionResult;
  needsDuplicateResolution?: boolean;
  currencyPrompt?: {
    detectedCurrencies: string[];
    currentDefaultCurrency: string;
    suggestCurrencyChange?: string;
    message: string;
  };
}

export class FileProcessingService {
  private activeImports = new Map<string, FileImportProgress>();
  private cancellationTokens = new Map<string, boolean>();
  
  async processUploadedFile(file: File, accountId?: string): Promise<FileProcessingResult> {
    // Create initial StatementFile record
    const statementFile: StatementFile = {
      id: this.generateFileId(),
      filename: file.name,
      fileSize: file.size,
      uploadDate: new Date(),
      status: 'processing',
      fileType: this.getFileType(file.name)
    };

    try {
      // If accountId is provided, use it directly
      if (accountId) {
        statementFile.accountId = accountId;
        statementFile.status = 'completed';
        
        // Parse transactions and assign account
        const transactions = await this.parseFileTransactions(file, accountId);
        statementFile.transactionCount = transactions.length;

        // Analyze currencies and create prompt if needed
        const currencyPrompt = await this.analyzeCurrenciesAndCreatePrompt(transactions);

        return {
          file: statementFile,
          needsAccountSelection: false,
          transactions,
          currencyPrompt
        };
      }

      // Otherwise, try to detect the account from the file
      const detectionRequest: AccountDetectionRequest = {
        fileName: file.name,
        // In a real implementation, you might also parse some content from the file
        // fileContent: await this.extractFileContent(file)
      };

      const detectionResult = await accountManagementService.detectAccountFromFile(detectionRequest);
      
      // Update statement file with detection results
      statementFile.detectedAccountId = detectionResult.detectedAccountId;
      statementFile.accountDetectionConfidence = detectionResult.confidence;
      statementFile.accountDetectionReasoning = detectionResult.reasoning;

      // If we have high confidence detection (> 0.9), auto-assign the account
      if (detectionResult.confidence > 0.9 && detectionResult.detectedAccountId) {
        statementFile.accountId = detectionResult.detectedAccountId;
        statementFile.status = 'completed';
        
        // Parse transactions and assign account
        const transactions = await this.parseFileTransactions(file, detectionResult.detectedAccountId);
        statementFile.transactionCount = transactions.length;

        // Analyze currencies and create prompt if needed
        const currencyPrompt = await this.analyzeCurrenciesAndCreatePrompt(transactions);

        return {
          file: statementFile,
          needsAccountSelection: false,
          detectionResult,
          transactions,
          currencyPrompt
        };
      } else {
        // Need user to select account
        statementFile.status = 'awaiting-account-selection';
        
        return {
          file: statementFile,
          needsAccountSelection: true,
          detectionResult: detectionResult.confidence >= 0.6 ? detectionResult : undefined // Only show AI result if confidence is medium or higher
        };
      }

    } catch (error) {
      console.error('Error processing file:', error);
      statementFile.status = 'error';
      statementFile.errorMessage = 'Failed to process file';
      
      return {
        file: statementFile,
        needsAccountSelection: true // Let user manually select account
      };
    }
  }

  async assignAccountToFile(fileId: string, accountId: string, file?: File | null): Promise<Transaction[]> {
    // In a real implementation, you would:
    // 1. Retrieve the file from storage
    // 2. Parse transactions from the file
    // 3. Assign the account to all transactions
    // 4. Update the file status
    
    console.log(`🏦 assignAccountToFile: Called with fileId=${fileId}, accountId=${accountId}, file=${file?.name || 'null'}`);
    
    if (file) {
      // If we have the file, use our sophisticated parsing
      const transactions = await this.parseFileTransactions(file, accountId);
      return transactions;
    } else {
      // Fallback: no file provided, return empty array
      console.log('⚠️ assignAccountToFile: No file provided, returning empty array');
      return [];
    }
  }

  private async parseFileTransactions(file: File | null, accountId: string): Promise<Transaction[]> {
    if (!file) {
      // For the case where assignAccountToFile calls this with null file
      // Return empty array for now - in production this would load from storage
      console.log('📝 parseFileTransactions: No file provided, returning empty array');
      return [];
    }

    console.log(`🔍 parseFileTransactions: Starting to parse file "${file.name}" for account "${accountId}"`);

    try {
      // Step 1: Read file content
      console.log('📖 Step 1: Reading file content...');
      const fileContent = await this.readFileContent(file);
      console.log(`✅ File content read, length: ${fileContent.length} characters`);
      
      // Step 2: Get schema mapping from AI
      console.log('🤖 Step 2: Getting AI schema mapping...');
      const fileType = this.getFileType(file.name);
      console.log(`📋 File type detected: ${fileType}`);
      const schemaMapping = await this.getAISchemaMapping(fileContent, fileType);
      console.log('✅ Schema mapping received:', schemaMapping);
      
      // Step 3: Parse file data
      console.log('⚙️ Step 3: Parsing file data...');
      const rawData = await this.parseFileData(fileContent, fileType, schemaMapping.mapping);
      console.log(`✅ Raw data parsed, ${rawData.length} rows found`);
      
      // Step 4: Convert to transactions with AI classification
      console.log('🏷️ Step 4: Starting AI classification...');
      const categories = defaultCategories;
      const subcategories = defaultCategories.flatMap(cat => cat.subcategories);
      
      const transactions = await this.processTransactions(
        'temp-file-id',
        rawData,
        schemaMapping.mapping,
        categories,
        subcategories,
        accountId
      );
      
      console.log(`🎉 Successfully processed ${transactions.length} transactions`);
      console.log('📊 Sample transactions:', transactions.slice(0, 2));
      return transactions;
      
    } catch (error) {
      console.error('💥 Error parsing file transactions:', error);
      console.error('📊 Error details:', {
        fileName: file.name,
        fileSize: file.size,
        accountId,
        errorMessage: error instanceof Error ? error.message : 'Unknown error',
        errorStack: error instanceof Error ? error.stack : undefined
      });
      // Return empty array instead of mock data on error
      return [];
    }
  }

  private getFileType(filename: string): 'pdf' | 'csv' | 'excel' | 'image' | 'ofx' | 'unknown' {
    const extension = filename.toLowerCase().split('.').pop();
    
    switch (extension) {
      case 'pdf':
        return 'pdf';
      case 'csv':
        return 'csv';
      case 'xlsx':
      case 'xls':
        return 'excel';
      case 'ofx':
        return 'ofx';
      case 'png':
      case 'jpg':
      case 'jpeg':
        return 'image';
      default:
        return 'unknown'; // Fallback for unknown extensions
    }
  }

  // Lightweight filename pattern detection for tests to introspect without AI
  // Not used in production flows directly
  /* istanbul ignore next */
  public detectAccountPatterns?(filename: string): string[] {
    const name = filename.toLowerCase();
    const hits: string[] = [];
    if (name.includes('chase')) hits.push('chase');
    if (name.includes('bank_of_america') || name.includes('boa')) hits.push('bank-of-america');
    if (name.includes('amex') || name.includes('american express')) hits.push('amex');
    return hits;
  }

  // Legacy compatibility method for existing FileImport component
  async processFile(
    file: File,
    categories: Category[],
    subcategories: Subcategory[],
    accountId: string,
    onProgress?: (progress: FileImportProgress) => void,
    onFileIdGenerated?: (fileId: string) => void
  ): Promise<{ 
    statementFile: StatementFile; 
    fileId: string;
    duplicateDetection?: DuplicateDetectionResult;
    needsDuplicateResolution?: boolean;
  }> {
    const fileId = uuidv4();
    
    // Notify caller of the fileId immediately so they can cancel if needed
    if (onFileIdGenerated) {
      onFileIdGenerated(fileId);
    }
    
    const statementFile: StatementFile = {
      id: fileId,
      filename: file.name,
      fileSize: file.size,
      uploadDate: new Date(),
      status: 'pending',
      fileType: this.getFileType(file.name),
      accountId, // Use the provided accountId
    };

    const progress: FileImportProgress = {
      fileId,
      status: 'pending',
      progress: 0,
      currentStep: 'Initializing...',
      processedRows: 0,
      totalRows: 0,
      errors: [],
    };

    // Store progress for tracking
    this.activeImports.set(fileId, progress);
    
    try {
      // Step 1: Initialize (10%)
      this.updateProgress(progress, 10, 'processing', 'Reading file content...', onProgress);
      
      if (this.isCancelled(fileId)) {
        throw new Error('Import cancelled by user');
      }

      // Step 2: Read file content (20%)
      const fileContent = await this.readFileContent(file);
      this.updateProgress(progress, 20, 'processing', 'Analyzing file structure...', onProgress);
      
      if (this.isCancelled(fileId)) {
        throw new Error('Import cancelled by user');
      }

      // Step 3: Get AI schema mapping (30%)
      this.updateProgress(progress, 30, 'processing', 'AI schema detection...', onProgress);
      const schemaMapping = await this.getAISchemaMapping(fileContent, statementFile.fileType);
      
      if (this.isCancelled(fileId)) {
        throw new Error('Import cancelled by user');
      }

      // Step 4: Parse file data (40%)
      this.updateProgress(progress, 40, 'processing', 'Parsing file data...', onProgress);
      const rawData = await this.parseFileData(fileContent, statementFile.fileType, schemaMapping.mapping);
      progress.totalRows = rawData.length;
      
      if (this.isCancelled(fileId)) {
        throw new Error('Import cancelled by user');
      }

      // Step 5: Process each row with AI categorization (40-90%)
      this.updateProgress(progress, 50, 'processing', 'Processing transactions with AI...', onProgress);
      const transactions = await this.processTransactions(
        fileId, // Pass fileId for cancellation checks
        rawData,
        schemaMapping.mapping,
        categories,
        subcategories,
        accountId,
        (processed: number) => {
          // Update progress during transaction processing (50-90%)
          const transactionProgress = 50 + Math.round((processed / rawData.length) * 40);
          this.updateProgress(progress, transactionProgress, 'processing', `Processing transaction ${processed}/${rawData.length}...`, onProgress);
          progress.processedRows = processed;
        }
      );
      
      if (this.isCancelled(fileId)) {
        throw new Error('Import cancelled by user');
      }

      // Step 6: Check for duplicates (95%)
      this.updateProgress(progress, 95, 'processing', 'Checking for duplicate transactions...', onProgress);
      console.log(`🔍 Checking ${transactions.length} transactions for duplicates`);
      const duplicateDetection = await dataService.detectDuplicates(transactions);
      
      if (duplicateDetection.duplicates.length > 0) {
        console.log(`⚠️ Found ${duplicateDetection.duplicates.length} duplicate transactions`);
        // Don't save transactions yet - wait for user decision
        statementFile.status = 'awaiting-duplicate-resolution';
        statementFile.transactionCount = transactions.length;
        
        this.updateProgress(progress, 100, 'completed', `Found ${duplicateDetection.duplicates.length} duplicate transactions. Please review.`, onProgress);
        
        return { 
          statementFile, 
          fileId, 
          duplicateDetection,
          needsDuplicateResolution: true
        };
      } else {
        // No duplicates, save all transactions
        await dataService.addTransactions(transactions);
        
        // Step 7: Complete (100%)
        statementFile.status = 'completed';
        statementFile.transactionCount = transactions.length;
        
        this.updateProgress(progress, 100, 'completed', `Successfully imported ${transactions.length} transactions!`, onProgress);
        
        return { 
          statementFile, 
          fileId
        };
      }
      
    } catch (error) {
      const errorMessage = error instanceof Error ? error.message : 'Unknown error occurred';
      console.error(`💥 Error in processFile for ${file.name}:`, error);
      
      statementFile.status = 'error';
      statementFile.errorMessage = errorMessage;
      progress.errors.push(errorMessage);
      this.updateProgress(progress, progress.progress, 'error', `Error: ${errorMessage}`, onProgress);
    } finally {
      this.cleanup(fileId);
    }

    return { 
      statementFile, 
      fileId 
    };
  }

  private updateProgress(
    progress: FileImportProgress,
    progressValue: number,
    status: 'pending' | 'processing' | 'completed' | 'error',
    step: string,
    onProgress?: (progress: FileImportProgress) => void
  ) {
    progress.progress = progressValue;
    progress.status = status;
    progress.currentStep = step;
    
    console.log(`📊 Progress: ${progressValue}% - ${step}`);
    
    if (onProgress) {
      onProgress({ ...progress });
    }
  }

  // Cancel import method
  cancelImport(fileId: string): void {
    console.log(`🚫 Cancelling import for file: ${fileId}`);
    this.cancellationTokens.set(fileId, true);
    
    // Also update the progress to reflect cancellation
    const progress = this.activeImports.get(fileId);
    if (progress) {
      progress.status = 'error';
      progress.currentStep = 'Import cancelled by user';
      progress.errors.push('Import cancelled by user');
      console.log(`📋 Updated progress for cancelled import: ${fileId}`);
    }
  }

  // Generate unique file ID
  private generateFileId(): string {
    return `file_${Date.now()}_${Math.random().toString(36).substr(2, 9)}`;
  }

  // Method to cancel an active import
  private isCancelled(fileId: string): boolean {
    const cancelled = this.cancellationTokens.get(fileId) === true;
    if (cancelled) {
      console.log(`⏹️ Import cancellation detected for file: ${fileId}`);
    }
    return cancelled;
  }

  // Clean up after import completion or cancellation
  private cleanup(fileId: string): void {
    console.log(`🧹 Cleaning up resources for file: ${fileId}`);
    this.activeImports.delete(fileId);
    this.cancellationTokens.delete(fileId);
  }

  private async readFileContent(file: File): Promise<string> {
    // Read as ArrayBuffer, then decode with best-fit encoding (UTF-8, Windows-1252, ISO-8859-1)
    // This preserves Scandinavian characters (æ, ø, å) commonly found in CSVs saved with legacy encodings.
    const readAsArrayBuffer = (): Promise<ArrayBuffer> =>
      new Promise((resolve, reject) => {
        const reader = new FileReader();
        reader.onload = (e) => {
          const result = e.target?.result;
          if (result instanceof ArrayBuffer) resolve(result);
          else if (typeof result === 'string') resolve(new TextEncoder().encode(result).buffer);
          else reject(new Error('Failed to read file content'));
        };
        reader.onerror = () => reject(new Error('Failed to read file'));
        reader.readAsArrayBuffer(file);
      });

    const stripBOM = (s: string) => (s.charCodeAt(0) === 0xfeff ? s.slice(1) : s);
    const countReplacement = (s: string) => (s.match(/\uFFFD/g) || []).length;
    // Count Unicode C1 control characters U+0080–U+009F which often appear when cp1252 bytes
    // are decoded as ISO-8859-1. We want to penalize decodings that produce these.
    const countC1Controls = (s: string) => {
      let count = 0;
      for (let i = 0; i < s.length; i++) {
        const code = s.charCodeAt(i);
        if (code >= 0x80 && code <= 0x9f) count++;
      }
      return count;
    };
    const tryDecode = (buf: ArrayBuffer, enc: string) => {
      try {
        const dec = new TextDecoder(enc as any, { fatal: false });
        return stripBOM(dec.decode(new DataView(buf)));
      } catch {
        return '';
      }
    };

    const buffer = await readAsArrayBuffer();

    // Quick BOM-based detection for Unicode encodings
    const view = new Uint8Array(buffer);
    const hasUTF8BOM = view.length >= 3 && view[0] === 0xef && view[1] === 0xbb && view[2] === 0xbf;
    const hasUTF16LE = view.length >= 2 && view[0] === 0xff && view[1] === 0xfe;
    const hasUTF16BE = view.length >= 2 && view[0] === 0xfe && view[1] === 0xff;

    if (hasUTF16LE) {
      const dec = new TextDecoder('utf-16le');
      return stripBOM(dec.decode(new DataView(buffer)));
    }
    if (hasUTF16BE) {
      const dec = new TextDecoder('utf-16be' as any);
      return stripBOM(dec.decode(new DataView(buffer)));
    }

    // Prefer UTF-8; if we see replacement characters, try common Western encodings.
  const utf8 = tryDecode(buffer, 'utf-8');
    const utf8Repl = countReplacement(utf8);

  if (utf8Repl === 0 || hasUTF8BOM) return utf8;

    // Some CSV exports use Windows-1252 or ISO-8859-1
    const cp1252 = tryDecode(buffer, 'windows-1252');
    const cp1252Repl = countReplacement(cp1252);
    const cp1252C1 = countC1Controls(cp1252);

  const iso88591 = tryDecode(buffer, 'iso-8859-1');
  const isoRepl = countReplacement(iso88591);
  const isoC1 = countC1Controls(iso88591);

  const iso885915 = tryDecode(buffer, 'iso-8859-15');
  const iso15Repl = countReplacement(iso885915);
  const iso15C1 = countC1Controls(iso885915);

    // Score decodings: lower replacement chars first, then fewer C1 controls.
    // Prefer cp1252 over iso-8859-1 when ties (common for Western European CSVs).
    type Candidate = { text: string; repl: number; c1: number; label: 'utf8' | 'cp1252' | 'iso' | 'iso15' };
    const candidates: Candidate[] = [
      { text: utf8, repl: utf8Repl, c1: countC1Controls(utf8), label: 'utf8' },
      { text: cp1252, repl: cp1252Repl, c1: cp1252C1, label: 'cp1252' },
      { text: iso88591, repl: isoRepl, c1: isoC1, label: 'iso' },
      { text: iso885915, repl: iso15Repl, c1: iso15C1, label: 'iso15' }
    ];

    const best = candidates.reduce((best, cur) => {
      if (cur.repl !== best.repl) return cur.repl < best.repl ? cur : best;
      if (cur.c1 !== best.c1) return cur.c1 < best.c1 ? cur : best;
      // Tie-breaker: prefer cp1252 over iso when both are equal
  const prefOrder: Record<Candidate['label'], number> = { utf8: 0, cp1252: 1, iso: 2, iso15: 3 };
      return prefOrder[cur.label] < prefOrder[best.label] ? cur : best;
    });

    return best.text || utf8; // fallback to utf8 if all failed
  }

  private async getAISchemaMapping(fileContent: string, fileType: StatementFile['fileType']): Promise<AISchemaMappingResponse> {
    try {
      // Get a sample of the file content for AI analysis
      const sampleContent = this.getSampleContent(fileContent, fileType);
      
      const request: AISchemaMappingRequest = {
        fileContent: sampleContent,
        fileType,
        targetSchema: ['date', 'description', 'notes', 'category', 'subcategory', 'amount'],
      };

      const prompt = `Analyze this ${fileType.toUpperCase()} file content and map it to our transaction schema.

Target schema fields:
- date: Transaction date
- description: Transaction description  
- notes: Additional notes (optional)
- category: Transaction category (optional in source)
- subcategory: Transaction subcategory (optional in source)
- amount: Transaction amount

File content sample:
${request.fileContent}

Return ONLY a clean JSON response:
{
  "mapping": {
    "dateColumn": "column_name_or_index",
    "descriptionColumn": "column_name_or_index", 
    "amountColumn": "column_name_or_index",
    "categoryColumn": "column_name_or_index",
    "subcategoryColumn": "column_name_or_index",
    "notesColumn": "column_name_or_index",
    "hasHeaders": true/false,
    "skipRows": 0,
    "dateFormat": "DD.MM.YYYY or MM/DD/YYYY or YYYY-MM-DD etc",
    "amountFormat": "positive for debits or credits"
  },
  "confidence": 0.85,
  "reasoning": "Explanation of the mapping decisions",
  "suggestions": ["Any suggestions for the user"]
}`;

      const response = await azureOpenAIService.makeRequest(prompt);
      
      try {
        const cleanedResponse = this.cleanAIResponse(response);
        const aiResponse = JSON.parse(cleanedResponse);
        return aiResponse;
      } catch (parseError) {
        console.warn('Failed to parse AI schema mapping response:', parseError);
        return this.getDefaultSchemaMapping(fileType);
      }
    } catch (error) {
      console.warn('AI schema mapping failed, using default:', error);
      return this.getDefaultSchemaMapping(fileType);
    }
  }

  private getSampleContent(content: string, fileType: StatementFile['fileType']): string {
    if (fileType === 'csv') {
      const lines = content.split('\n').slice(0, 10);
      return lines.join('\n');
    }
    return content.substring(0, 2000);
  }

  private getDefaultSchemaMapping(fileType: StatementFile['fileType']): AISchemaMappingResponse {
    let mapping: FileSchemaMapping;
    let confidence = 0.5;
    let reasoning = 'Using default mapping due to AI analysis failure';

    switch (fileType) {
      case 'ofx':
        mapping = {
          hasHeaders: false,
          skipRows: 0,
          dateFormat: 'YYYYMMDD',
          amountFormat: 'negative for debits',
          dateColumn: 'date',
          descriptionColumn: 'description',
          amountColumn: 'amount'
        };
        confidence = 0.9;
        reasoning = 'OFX structure mapping based on standard format';
        break;
      
      default:
        mapping = {
          hasHeaders: true,
          skipRows: 0,
          dateFormat: 'MM/DD/YYYY',
          amountFormat: 'negative for debits',
          dateColumn: '0',
          descriptionColumn: '1',
          amountColumn: '2'
        };
        break;
    }

    return {
      mapping,
      confidence,
      reasoning,
      suggestions: ['Please verify the column mappings are correct'],
    };
  }

  // OFX parsing methods for testing
  private async parseOFX(content: string, mapping: FileSchemaMapping): Promise<any[]> {
    try {
      const transactions = [];
      const transactionBlocks = content.split('<STMTTRN>').slice(1);

      for (const block of transactionBlocks) {
        // Extract raw amount string first, then convert to number to avoid TS type reassignment issues
        const rawAmount = this.extractOFXValue(block, 'TRNAMT');
        const numericAmount = rawAmount != null ? parseFloat(rawAmount) : null;

        const transaction = {
          transactionId: this.extractOFXValue(block, 'FITID') || `tx_${Date.now()}_${Math.random()}`,
          type: this.extractOFXValue(block, 'TRNTYPE'),
          date: this.extractOFXValue(block, 'DTPOSTED'),
          amount: numericAmount,
          description: this.extractOFXValue(block, 'NAME') || this.extractOFXValue(block, 'MEMO'),
          notes: this.extractOFXValue(block, 'MEMO'),
          account: 'Unknown'
        };

        transactions.push(transaction);
      }

      return transactions;
    } catch (error) {
      console.warn('OFX parsing failed:', error);
      return [];
    }
  }

  private extractOFXValue(block: string, tagName: string): string | null {
    const regex = new RegExp(`<${tagName}>([^<]+)`, 'i');
    const match = block.match(regex);
    return match ? match[1].trim() : null;
  }

  private async parseFileData(content: string, fileType: StatementFile['fileType'], mapping: FileSchemaMapping): Promise<any[]> {
    switch (fileType) {
      case 'csv':
        return this.parseCSV(content, mapping);
      case 'excel':
        return this.parseExcel(content, mapping);
      case 'ofx':
        return this.parseOFX(content, mapping);
      default:
        throw new Error(`Unsupported file type: ${fileType}`);
    }
  }

  private async parseCSV(content: string, mapping: FileSchemaMapping): Promise<any[]> {
    return new Promise((resolve, reject) => {
      Papa.parse(content, {
        header: mapping.hasHeaders,
        skipEmptyLines: true,
        complete: (results) => {
          if (results.errors.length > 0) {
            console.warn('CSV parsing warnings:', results.errors);
          }
          
          let data = results.data;
          if (mapping.skipRows && mapping.skipRows > 0) {
            data = data.slice(mapping.skipRows);
          }
          
          resolve(data);
        },
        error: (error: any) => reject(error),
      });
    });
  }

  private async parseExcel(content: string, mapping: FileSchemaMapping): Promise<any[]> {
    try {
      const workbook = XLSX.read(content, { type: 'string' });
      const firstSheet = workbook.Sheets[workbook.SheetNames[0]];
      let data = XLSX.utils.sheet_to_json(firstSheet, { 
        header: mapping.hasHeaders ? 1 : undefined 
      });
      
      if (mapping.skipRows && mapping.skipRows > 0) {
        data = data.slice(mapping.skipRows);
      }
      
      return data;
    } catch (error) {
      throw new Error(`Failed to parse Excel file: ${error instanceof Error ? error.message : 'Unknown error'}`);
    }
  }

  private async processTransactions(
    fileId: string,
    rawData: any[],
    mapping: FileSchemaMapping,
    categories: Category[],
    subcategories: Subcategory[],
    accountId: string,
    onProgress?: (processed: number) => void
  ): Promise<Transaction[]> {
    console.log(`📊 processTransactions called with ${rawData.length} raw data rows`);

    // Prepare rows -> basic extracted data first
    const prepared: Array<{
      idx: number;
      date: Date | null;
      description: string;
      amount: number | null;
      notes: string;
    }> = rawData.map((row, idx) => ({
      idx,
      date: this.extractDate(row, mapping.dateColumn, mapping.dateFormat),
      description: this.extractString(row, mapping.descriptionColumn),
      amount: this.extractAmount(row, mapping.amountColumn),
      notes: this.extractString(row, mapping.notesColumn)
    }));

    console.log(`📊 Prepared ${prepared.length} rows from raw data`);

    const validIndices = prepared
      .filter(p => p.date && p.description && p.amount !== null)
      .map(p => p.idx);

    console.log(`📊 Found ${validIndices.length} valid rows out of ${prepared.length} prepared rows`);

    // Step 0: Initialize transfer detection rules if needed (skip in test environment)
    if (process.env.NODE_ENV !== 'test') {
      console.log('🔄 Initializing transfer detection rules...');
      await transferDetectionService.initializeTransferRules();
    }

    // Step 1: Apply category rules first (now includes transfer detection)
    console.log(`📋 Applying category rules to ${validIndices.length} valid transactions`);
    const validTransactions = validIndices.map(i => prepared[i]).filter(p => p.date && p.description && p.amount !== null);
    const ruleResults = await rulesService.applyRulesToBatch(validTransactions.map(p => ({
      date: p.date!,
      description: p.description,
      amount: p.amount!,
      notes: p.notes,
      category: 'Uncategorized', // Will be overridden by rules or AI
      account: accountManagementService.getAccount(accountId)?.name || 'Unknown Account',
      type: (p.amount! >= 0) ? 'income' : 'expense',
      isVerified: false,
      originalText: p.description
    })));

    console.log(`📋 Rules applied: ${ruleResults.matchedTransactions.length} matched, ${ruleResults.unmatchedTransactions.length} need AI`);

    // Step 2: Build batch requests for AI (only for unmatched transactions)
    const batchRequests: AIClassificationRequest[] = ruleResults.unmatchedTransactions.map(transaction => ({
      transactionText: transaction.description,
      amount: transaction.amount,
      date: transaction.date.toISOString(),
      availableCategories: categories
    }));

    console.log(`📊 Created ${batchRequests.length} batch requests for AI (reduced from ${validIndices.length} total)`);

    // Step 3: Call AI in batch chunks only for unmatched transactions
    const batchResults: AIClassificationResponse[] = [];
    let remainingUnmatchedTransactions = [...ruleResults.unmatchedTransactions];
    let allMatchedTransactions = [...ruleResults.matchedTransactions];
    
    if (batchRequests.length > 0) {
      const CHUNK = 20; // increased batch size to 20 to speed up processing
      for (let start = 0; start < batchRequests.length; start += CHUNK) {
        if (this.isCancelled(fileId)) {
          console.log('🛑 Transaction processing cancelled during batch classification');
          throw new Error('Import cancelled by user');
        }
        
        // Before processing each batch, check for new rules that might have been created
        if (start > 0) {
          console.log(`🔄 Checking for new rules before batch ${Math.floor(start/CHUNK) + 1}...`);
          const currentRules = await rulesService.getAllRules();
          const activeRulesCount = currentRules.filter(r => r.isActive).length;
          console.log(`📋 Current active rules: ${activeRulesCount}`);
          
          // Re-apply rules to remaining unmatched transactions to catch any new matches
          if (remainingUnmatchedTransactions.length > 0) {
            const newRuleResults = await rulesService.applyRulesToBatch(remainingUnmatchedTransactions);
            console.log(`📋 Rules re-applied: ${newRuleResults.matchedTransactions.length} newly matched, ${newRuleResults.unmatchedTransactions.length} still unmatched`);
            
            if (newRuleResults.matchedTransactions.length > 0) {
              // Update our tracking variables
              allMatchedTransactions.push(...newRuleResults.matchedTransactions);
              remainingUnmatchedTransactions = newRuleResults.unmatchedTransactions;
              
              // Update batchRequests to only include still-unmatched transactions
              const startingBatchIndex = start;
              const currentBatchEnd = Math.min(start + CHUNK, batchRequests.length);
              const affectedRequests = batchRequests.slice(startingBatchIndex, currentBatchEnd);
              
              // Filter out requests for transactions that are now rule-matched
              const currentRemainingUnmatchedTransactions = remainingUnmatchedTransactions;
<<<<<<< HEAD
              const stillUnmatchedIndices: number[] = [];
              
              for (const transaction of newRuleResults.unmatchedTransactions) {
                const matchIndex = currentRemainingUnmatchedTransactions.findIndex(remaining => 
                  remaining.description === transaction.description && 
                  remaining.amount === transaction.amount && 
                  remaining.date.getTime() === transaction.date.getTime()
=======
              const stillUnmatchedIndices = newRuleResults.unmatchedTransactions.map(t => {
                return currentRemainingUnmatchedTransactions.findIndex(remaining =>
                  remaining.description === t.description && remaining.amount === t.amount && remaining.date.getTime() === t.date.getTime()
>>>>>>> cb0e3251
                );
                if (matchIndex !== -1) {
                  stillUnmatchedIndices.push(matchIndex);
                }
              }
              
              console.log(`📊 Adjusted batch processing: ${affectedRequests.length} original requests, ${stillUnmatchedIndices.length} still need AI`);
            }
          }
        } else {
          // First batch - just log initial rule count
          const currentRules = await rulesService.getAllRules();
          const activeRulesCount = currentRules.filter(r => r.isActive).length;
          console.log(`📋 Starting batch processing with ${activeRulesCount} active rules`);
        }
        
        const slice = batchRequests.slice(start, start + CHUNK);
        try {
          const res = await azureOpenAIService.classifyTransactionsBatch(slice);
          batchResults.push(...res);
          const uncategorizedCount = res.filter(r => (r.categoryId || '').toLowerCase() === 'uncategorized').length;
          console.log(`📊 AI classification succeeded for batch ${Math.floor(start/CHUNK) + 1}, got ${res.length} results (uncategorized: ${uncategorizedCount})`);
        } catch (error) {
          console.warn('⚠️ AI classification failed, using default categorization:', error);
          // Create default responses for failed AI classification
          const defaultResponses = slice.map(() => ({
            categoryId: 'uncategorized',
            subcategoryId: undefined,
            confidence: 0.1,
            reasoning: 'AI classification unavailable, manually review recommended'
          } as AIClassificationResponse));
          batchResults.push(...defaultResponses);
          console.log(`📊 Created ${defaultResponses.length} default responses for failed AI classification`);
        }
        if (onProgress) {
          const processed = allMatchedTransactions.length + Math.min(remainingUnmatchedTransactions.length, start + slice.length);
          onProgress(processed);
        }
      }
    }

    console.log(`📊 Final results: ${allMatchedTransactions.length} rule-matched + ${batchResults.length} AI-processed = ${allMatchedTransactions.length + batchResults.length} total`);

    // Step 4: Combine rule-matched and AI-processed transactions
    const transactions: Transaction[] = [];

    // Add rule-matched transactions (already have proper category/subcategory)
    allMatchedTransactions.forEach(({ transaction, rule }) => {
      transactions.push({
        ...transaction,
        id: uuidv4(),
        addedDate: new Date(),
        lastModifiedDate: new Date(),
        confidence: 1.0,
        reasoning: `Matched rule: ${rule.name}`,
      });
    });

    // Process AI results for unmatched transactions
    const idToNameCategory = new Map(categories.map(c => [c.id, c.name]));
    const idToNameSub = new Map<string, { name: string; parentId: string }>();
    categories.forEach(c => (c.subcategories || []).forEach(s => idToNameSub.set(s.id, { name: s.name, parentId: c.id })));

    let autoRulesCreated = 0;

    for (let index = 0; index < remainingUnmatchedTransactions.length; index++) {
      const transaction = remainingUnmatchedTransactions[index];
      const ai = batchResults[index] || { categoryId: 'uncategorized', confidence: 0.1 } as AIClassificationResponse;

      // Constrain AI result to valid categories
      const categoryIds = new Set(categories.map(c => c.id));
      const lowerToIdCategory = new Map<string, string>(categories.map(c => [c.name.toLowerCase(), c.id]));
      let validCategoryId = ai.categoryId;
      let validSubcategoryId = ai.subcategoryId;
      
      if (!categoryIds.has(validCategoryId) && lowerToIdCategory.has(String(validCategoryId).toLowerCase())) {
        validCategoryId = lowerToIdCategory.get(String(validCategoryId).toLowerCase())!;
      }
      if (!categoryIds.has(validCategoryId)) {
        validCategoryId = 'uncategorized';
        validSubcategoryId = undefined;
      }
      if (validSubcategoryId) {
        const sub = idToNameSub.get(validSubcategoryId);
        if (!sub || sub.parentId !== validCategoryId) {
          const cat = categories.find(c => c.id === validCategoryId);
          const lowerToIdSub = new Map<string, string>((cat?.subcategories || []).map(s => [s.name.toLowerCase(), s.id]));
          const byName = lowerToIdSub.get(String(validSubcategoryId).toLowerCase());
          validSubcategoryId = byName || undefined;
        }
      }

      // Convert ids to display names for storage
      const categoryName = idToNameCategory.get(validCategoryId) || 'Uncategorized';
      const subName = validSubcategoryId ? (idToNameSub.get(validSubcategoryId)?.name) : undefined;

      // Auto-create rule from AI classification if confidence is high enough
      if (ai.confidence >= 0.8 && 
          categoryName && 
          categoryName !== 'Uncategorized' && 
          categoryName !== 'uncategorized') {
        
        try {
          // Make this synchronous so rules are available for next batch
          await rulesService.createAutoRuleFromAI(
            transaction.account,
            transaction.description,
            categoryName,
            subName,
            ai.confidence
          );
          console.log(`📋 Auto-created rule for: ${transaction.description} (${transaction.account}) → ${categoryName}`);
          autoRulesCreated++;
        } catch (error) {
          console.warn('Failed to create auto-rule from AI classification:', error);
        }
      }

      transactions.push({
        ...transaction,
        category: categoryName,
        subcategory: subName,
        confidence: ai.confidence,
        reasoning: ai.reasoning,
        id: uuidv4(),
        addedDate: new Date(),
        lastModifiedDate: new Date(),
      });
    }

    if (autoRulesCreated > 0) {
      console.log(`📋 Initiated creation of ${autoRulesCreated} auto-rules from high-confidence AI classifications`);
    }

    console.log(`📊 processTransactions completed. Returning ${transactions.length} transactions`);
    return transactions;
  }

  private async processRow(
    row: any,
    mapping: FileSchemaMapping,
    categories: Category[],
    subcategories: Subcategory[],
    accountId: string
  ): Promise<Omit<Transaction, 'id' | 'addedDate' | 'lastModifiedDate'> | null> {
    try {
      const date = this.extractDate(row, mapping.dateColumn, mapping.dateFormat);
      const description = this.extractString(row, mapping.descriptionColumn);
      const amount = this.extractAmount(row, mapping.amountColumn);
      const notes = this.extractString(row, mapping.notesColumn);

      if (!date || !description || amount === null) {
        return null;
      }

      // Get account details to determine original currency
      const account = accountManagementService.getAccount(accountId);
      const accountCurrency = account?.currency || 'USD';
      const defaultCurrency = await userPreferencesService.getDefaultCurrency();

      const baseTransaction: Omit<Transaction, 'id' | 'addedDate' | 'lastModifiedDate'> = {
        date,
        description,
        notes,
        amount,
        category: 'Uncategorized', // Temporary, will be set by rules or AI
        account: account?.name || 'Unknown Account',
        type: amount >= 0 ? 'income' as const : 'expense' as const,
        isVerified: false,
        originalText: description,
        // Set original currency based on account currency
        originalCurrency: accountCurrency !== defaultCurrency ? accountCurrency : undefined
      };

  // Always store the original amount and currency; defer conversion to display time
  // If needed, exchange rate will be computed on demand in currencyDisplayService

      // Try to apply category rules first
      const ruleResult = await rulesService.applyRules(baseTransaction);
      
      if (ruleResult.matched && ruleResult.rule) {
        // Rule matched - use rule's category assignment
        return {
          ...baseTransaction,
          category: ruleResult.rule.action.categoryName,
          subcategory: ruleResult.rule.action.subcategoryName,
          confidence: 1.0,
          reasoning: `Matched rule: ${ruleResult.rule.name}`,
        };
      }

      // No rule matched - use AI categorization
      const aiClassification = await this.getAIClassification(
        description, 
        amount, 
        date.toISOString(), 
        categories, 
        subcategories
      );

      const transaction: Omit<Transaction, 'id' | 'addedDate' | 'lastModifiedDate'> = {
        ...baseTransaction,
        category: aiClassification.categoryId || 'Uncategorized',
        subcategory: aiClassification.subcategoryId,
        confidence: aiClassification.confidence,
        reasoning: aiClassification.reasoning,
      };

      // Auto-create rule from AI classification if confidence is high enough and category is not "Uncategorized"
      if (aiClassification.confidence >= 0.8 && 
          aiClassification.categoryId && 
          aiClassification.categoryId !== 'Uncategorized' && 
          aiClassification.categoryId !== 'uncategorized') {
        
        try {
          await rulesService.createAutoRuleFromAI(
            baseTransaction.account,
            description,
            aiClassification.categoryId,
            aiClassification.subcategoryId,
            aiClassification.confidence
          );
          console.log(`📋 Auto-created rule for: ${description} (${baseTransaction.account}) → ${aiClassification.categoryId}`);
        } catch (error) {
          console.warn('Failed to create auto-rule from AI classification:', error);
          // Don't fail the transaction processing if rule creation fails
        }
      }

      return transaction;
    } catch (error) {
      console.warn('Failed to process row:', row, error);
      return null;
    }
  }

  private extractDate(row: any, column?: string, format?: string): Date | null {
    if (!column) return null;
    
    const value = this.getColumnValue(row, column);
    if (!value) return null;

    try {
      const dateStr = String(value).trim();
      
      // Handle OFX format YYYYMMDDHHMMSS
      const ofxMatch = dateStr.match(/^(\d{4})(\d{2})(\d{2})(\d{2})?(\d{2})?(\d{2})?$/);
      if (ofxMatch) {
        const [, year, month, day, hour = '00', minute = '00', second = '00'] = ofxMatch;
        const date = new Date(
          parseInt(year),
          parseInt(month) - 1, // Month is 0-indexed in JavaScript
          parseInt(day),
          parseInt(hour),
          parseInt(minute),
          parseInt(second)
        );
        if (!isNaN(date.getTime())) {
          return date;
        }
      }
      
      // Handle European format DD.MM.YYYY
      const europeanMatch = dateStr.match(/^(\d{1,2})\.(\d{1,2})\.(\d{4})$/);
      if (europeanMatch) {
        const [, day, month, year] = europeanMatch;
        const date = new Date(parseInt(year), parseInt(month) - 1, parseInt(day));
        if (!isNaN(date.getTime())) {
          return date;
        }
      }
      
      // Try parsing as-is first  
      let date = new Date(dateStr);
      if (!isNaN(date.getTime())) {
        return date;
      }

      return null;
    } catch {
      return null;
    }
  }

  private extractString(row: any, column?: string): string {
    if (!column) return '';
    const value = this.getColumnValue(row, column);
    return value ? String(value).trim() : '';
  }

  private extractAmount(row: any, column?: string): number | null {
    if (!column) return null;
    
    const value = this.getColumnValue(row, column);
    if (!value) return null;

    try {
      const valueStr = String(value).trim();
      
      // Handle European number format (e.g., "500.000,00")
      if (/^-?[\d.]+,\d+$/.test(valueStr)) {
        const cleanAmount = valueStr
          .replace(/\./g, '')
          .replace(',', '.');
        const amount = parseFloat(cleanAmount);
        return isNaN(amount) ? null : amount;
      }
      
      // Handle standard US format
      const cleanAmount = valueStr
        .replace(/[$,\s]/g, '')
        .replace(/[()]/g, '');
      
      const amount = parseFloat(cleanAmount);
      return isNaN(amount) ? null : amount;
    } catch {
      return null;
    }
  }

  private getColumnValue(row: any, column: string): any {
    if (Array.isArray(row)) {
      const index = parseInt(column);
      return !isNaN(index) ? row[index] : null;
    } else {
      // Handle object case - row is an object with column names as keys
      // Try the column as a direct key first (e.g., "Date")
      if (row[column] !== undefined) {
        return row[column];
      }
      
      // If column is a numeric string, try to match it to object keys by position
      const index = parseInt(column);
      if (!isNaN(index)) {
        const keys = Object.keys(row);
        if (index < keys.length) {
          return row[keys[index]];
        }
      }
      
      return null;
    }
  }

  private async getAIClassification(
    description: string, 
    amount: number, 
    date: string, 
    categories: Category[], 
    subcategories: Subcategory[]
  ): Promise<AIClassificationResponse> {
    try {
      const response = await azureOpenAIService.classifyTransaction({
        transactionText: description,
        amount,
        date,
        availableCategories: categories
      });

      // Validate and constrain to provided categories/subcategories
      const categoryIds = new Set(categories.map(c => c.id));
      const subcategoryById = new Map<string, { sub: Subcategory; parentId: string }>();
      categories.forEach(c => {
        (c.subcategories || []).forEach(s => {
          subcategoryById.set(s.id, { sub: s, parentId: c.id });
        });
      });

      let validCategoryId = response.categoryId;
      let validSubcategoryId = response.subcategoryId;

      // If AI returned a name instead of id accidentally, attempt fuzzy mapping by name (case-insensitive)
      const lowerToIdCategory = new Map<string, string>(categories.map(c => [c.name.toLowerCase(), c.id]));
      if (!categoryIds.has(validCategoryId) && lowerToIdCategory.has(String(validCategoryId).toLowerCase())) {
        validCategoryId = lowerToIdCategory.get(String(validCategoryId).toLowerCase())!;
      }

      // Validate categoryId; fallback to 'Uncategorized' if not recognized
      if (!categoryIds.has(validCategoryId)) {
        validCategoryId = 'Uncategorized';
        validSubcategoryId = undefined;
      }

      // Validate subcategory belongs to selected category; otherwise drop it
      if (validSubcategoryId) {
        const entry = subcategoryById.get(validSubcategoryId);
        if (!entry || entry.parentId !== validCategoryId) {
          // Try mapping by name to a subcategory under the chosen category
          const cat = categories.find(c => c.id === validCategoryId);
          const lowerToIdSub = new Map<string, string>((cat?.subcategories || []).map(s => [s.name.toLowerCase(), s.id]));
          const byName = lowerToIdSub.get(String(validSubcategoryId).toLowerCase());
          validSubcategoryId = byName || undefined;
        }
      }

      return {
        categoryId: validCategoryId,
        subcategoryId: validSubcategoryId,
        confidence: response.confidence,
        reasoning: response.reasoning
      };
    } catch (error) {
      console.error('AI classification failed:', error);
      return {
        categoryId: 'Uncategorized',
        confidence: 0.1,
        reasoning: 'AI classification failed, using default category',
      };
    }
  }

  private cleanAIResponse(response: string): string {
    let cleaned = response.trim();
    
    if (cleaned.startsWith('```json')) {
      cleaned = cleaned.replace(/^```json\s*/, '');
    } else if (cleaned.startsWith('```')) {
      cleaned = cleaned.replace(/^```\s*/, '');
    }
    
    if (cleaned.endsWith('```')) {
      cleaned = cleaned.replace(/\s*```$/, '');
    }
    
    return cleaned.trim();
  }

  // Future methods for real file parsing:
  
  /*
  private async extractFileContent(file: File): Promise<string> {
    // Implementation would depend on file type
    // - CSV: Use Papa Parse
    // - Excel: Use xlsx library
    // - PDF: Use pdf-parse or similar
    // - Images: Use OCR service
  }

  private async parseCSVTransactions(content: string, accountId: string): Promise<Transaction[]> {
    // Parse CSV content and convert to Transaction objects
  }

  private async parsePDFTransactions(file: File, accountId: string): Promise<Transaction[]> {
    // Extract text from PDF and parse transactions
  }

  private async parseImageTransactions(file: File, accountId: string): Promise<Transaction[]> {
    // Use OCR to extract text from image, then parse
  }
  */

  // Methods to handle duplicate resolution
  async resolveDuplicates(fileId: string, importDuplicates: boolean, transactions: Omit<Transaction, 'id' | 'addedDate' | 'lastModifiedDate'>[], duplicateDetection: DuplicateDetectionResult): Promise<void> {
    console.log(`🔄 Resolving duplicates for file ${fileId}, importDuplicates: ${importDuplicates}`);
    
    if (importDuplicates) {
      // Import all transactions including duplicates
      await dataService.addTransactions(transactions);
      console.log(`✅ Imported ${transactions.length} transactions (including duplicates)`);
    } else {
      // Import only unique transactions
      await dataService.addTransactions(duplicateDetection.uniqueTransactions);
      console.log(`✅ Imported ${duplicateDetection.uniqueTransactions.length} unique transactions, ignored ${duplicateDetection.duplicates.length} duplicates`);
    }
  }

  /**
   * Analyze imported transactions for currency patterns and create user prompt if needed
   */
  private async analyzeCurrenciesAndCreatePrompt(transactions: Transaction[]): Promise<FileProcessingResult['currencyPrompt']> {
    if (!transactions.length) return undefined;

    // Get current user's default currency
    const currentDefaultCurrency = await userPreferencesService.getDefaultCurrency();

    // Extract unique currencies from transactions
    const detectedCurrencies = new Set<string>();
    let foreignCurrencyCount = 0;
    
    for (const transaction of transactions) {
      if (transaction.originalCurrency) {
        detectedCurrencies.add(transaction.originalCurrency);
        if (transaction.originalCurrency !== currentDefaultCurrency) {
          foreignCurrencyCount++;
        }
      } else {
        // Detect currency from description
        const detectedCurrency = currencyDisplayService.detectCurrencyFromTransaction(transaction);
        if (detectedCurrency && detectedCurrency !== 'USD') {
          detectedCurrencies.add(detectedCurrency);
          if (detectedCurrency !== currentDefaultCurrency) {
            foreignCurrencyCount++;
          }
        }
      }
    }

    const currencies = Array.from(detectedCurrencies);
    
    // If no foreign currencies detected, no prompt needed
    if (currencies.length === 0 || foreignCurrencyCount === 0) {
      return undefined;
    }

    // Check if majority of transactions are in a foreign currency
    const foreignCurrencyPercentage = foreignCurrencyCount / transactions.length;
    
    if (foreignCurrencyPercentage > 0.5) {
      // Majority of transactions are in foreign currency - suggest currency change
      const primaryForeignCurrency = currencies.find(c => c !== currentDefaultCurrency);
      
      if (primaryForeignCurrency) {
        const currencyName = userPreferencesService.getCurrencyOptions()
          .find(option => option.value === primaryForeignCurrency)?.label || primaryForeignCurrency;
          
        return {
          detectedCurrencies: currencies,
          currentDefaultCurrency,
          suggestCurrencyChange: primaryForeignCurrency,
          message: `Most of your imported transactions (${Math.round(foreignCurrencyPercentage * 100)}%) are in ${currencyName} (${primaryForeignCurrency}), but your default currency is set to ${currentDefaultCurrency}. Would you like to change your default currency to ${primaryForeignCurrency} for better accuracy?`
        };
      }
    } else if (foreignCurrencyCount > 0) {
      // Some foreign currency transactions detected
      const currencyNames = currencies
        .filter(c => c !== currentDefaultCurrency)
        .map(c => userPreferencesService.getCurrencyOptions().find(option => option.value === c)?.label || c)
        .join(', ');
        
      return {
        detectedCurrencies: currencies,
        currentDefaultCurrency,
        message: `${foreignCurrencyCount} transactions were detected in foreign currencies (${currencyNames}). These will be automatically converted to ${currentDefaultCurrency} for display using current exchange rates.`
      };
    }

    return undefined;
  }
}

// Singleton instance
export const fileProcessingService = new FileProcessingService();<|MERGE_RESOLUTION|>--- conflicted
+++ resolved
@@ -842,7 +842,6 @@
               
               // Filter out requests for transactions that are now rule-matched
               const currentRemainingUnmatchedTransactions = remainingUnmatchedTransactions;
-<<<<<<< HEAD
               const stillUnmatchedIndices: number[] = [];
               
               for (const transaction of newRuleResults.unmatchedTransactions) {
@@ -850,11 +849,6 @@
                   remaining.description === transaction.description && 
                   remaining.amount === transaction.amount && 
                   remaining.date.getTime() === transaction.date.getTime()
-=======
-              const stillUnmatchedIndices = newRuleResults.unmatchedTransactions.map(t => {
-                return currentRemainingUnmatchedTransactions.findIndex(remaining =>
-                  remaining.description === t.description && remaining.amount === t.amount && remaining.date.getTime() === t.date.getTime()
->>>>>>> cb0e3251
                 );
                 if (matchIndex !== -1) {
                   stillUnmatchedIndices.push(matchIndex);
