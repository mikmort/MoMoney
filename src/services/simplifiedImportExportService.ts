import { Transaction, UserPreferences, Account, Category, CategoryRule, Budget } from '../types';
import { db } from './db';
import { accountManagementService } from './accountManagementService';
import { rulesService } from './rulesService';
import { budgetService } from './budgetService';
import { currencyExchangeService } from './currencyExchangeService';
import { transferMatchingService } from './transferMatchingService';
import { defaultCategories } from '../data/defaultCategories';
import * as XLSX from 'xlsx';

export interface ExportData {
  version: string;
  exportDate: string;
  appVersion: string;
  transactions: Transaction[];
  preferences: UserPreferences | null;
  transactionHistory: any[];
  accounts?: Account[];
  rules?: CategoryRule[];
  categories?: Category[];
  budgets?: Budget[];
  balanceHistory?: any[];
  currencyRates?: any[];
  transferMatches?: any[];
}

export interface ImportOptions {
  accounts: boolean;
  transactions: boolean;
  rules: boolean;
  budgets: boolean;
  categories: boolean;
  balanceHistory: boolean;
  currencyRates: boolean;
  transferMatches: boolean;
  // These are typically always imported with transactions
  preferences?: boolean;
  transactionHistory?: boolean;
}

class SimplifiedImportExportService {
  
  /**
   * Export all app data to JSON format (SQLite structure compatible)
   */
  async exportData(): Promise<ExportData> {
    // Get all data from IndexedDB
    const transactions = await db.transactions.toArray();
    const preferences = await db.getUserPreferences();
    const historyEntries = await db.transactionHistory.toArray();
    const accounts = accountManagementService.getAccounts();
    const rules = await rulesService.getAllRules();
    const budgets = budgetService.getAllBudgets();
    
    // Categories are stored in localStorage
    const categoriesKey = 'mo-money-categories';
    let categories: Category[] | undefined = undefined;
    try {
      const stored = localStorage.getItem(categoriesKey);
      if (stored) {
        categories = JSON.parse(stored);
      } else {
        categories = defaultCategories;
      }
    } catch (err) {
      console.warn('Failed to read categories from storage; exporting defaults. Error:', err);
      categories = defaultCategories;
    }

<<<<<<< HEAD
=======
  // Budgets are already fetched above
>>>>>>> a0103797
    // Get balance history for all accounts
    let balanceHistory: any[] = [];
    try {
      for (const account of accounts) {
        const accountBalanceHistory = await accountManagementService.calculateMonthlyBalanceHistory(account.id);
        balanceHistory.push({
          accountId: account.id,
          accountName: account.name,
          history: accountBalanceHistory
        });
      }
    } catch (err) {
      console.warn('Failed to export balance history:', err);
      balanceHistory = [];
    }

    // Get currency exchange rates
    let currencyRates: any[] = [];
    try {
      const rateDebugInfo = currencyExchangeService.getDebugInfo();
      currencyRates = rateDebugInfo.storedRates.map(rate => ({
        currencyPair: rate.key,
        rate: rate.rate,
        age: rate.age,
        source: rate.source
      }));
    } catch (err) {
      console.warn('Failed to export currency rates:', err);
      currencyRates = [];
    }

    // Get transfer matches metadata
    let transferMatches: any[] = [];
    try {
      if (transactions.length > 0) {
        transferMatches = transferMatchingService.getMatchedTransfers(transactions).map(match => ({
          id: match.id,
          sourceTransactionId: match.sourceTransactionId,
          targetTransactionId: match.targetTransactionId,
          confidence: match.confidence,
          matchType: match.matchType,
          dateDifference: match.dateDifference,
          amountDifference: match.amountDifference,
          reasoning: match.reasoning,
          isVerified: match.isVerified
        }));
      }
    } catch (err) {
      console.warn('Failed to export transfer matches:', err);
      transferMatches = [];
    }

    return {
      version: '1.0',
      exportDate: new Date().toISOString(),
      appVersion: '0.1.0',
      transactions,
      preferences,
      transactionHistory: historyEntries,
      accounts,
      rules,
      categories,
      budgets,
      balanceHistory,
      currencyRates,
      transferMatches
    };
  }

  /**
   * Import data from JSON file with selective options
   */
  async importData(data: ExportData, options?: ImportOptions): Promise<{
    transactions: number;
    preferences: boolean;
    historyEntries: number;
    accounts?: number;
    rules?: number;
    categories?: number;
    budgets?: number;
    balanceHistory?: number;
    currencyRates?: number;
    transferMatches?: number;
  }> {
    // Default options - import everything if not specified
    const importOptions: ImportOptions = {
      accounts: true,
      transactions: true,
      rules: true,
      budgets: true,
      categories: true,
      balanceHistory: true,
      currencyRates: true,
      transferMatches: true,
      preferences: true,
      transactionHistory: true,
      ...options
    };

    // Validate data structure
    if (!data.version) {
      throw new Error('Invalid backup file format - missing version');
    }

    let transactionsImported = 0;
    let accountsImported = 0;
    let rulesImported = 0;
    let categoriesImported = 0;
    let budgetsImported = 0;
    let balanceHistoryImported = 0;
    let currencyRatesImported = 0;
    let transferMatchesImported = 0;
    let preferencesImported = false;
    let historyEntriesImported = 0;

    // TRANSACTIONS - validate and import if selected
    if (importOptions.transactions && data.transactions) {
      const processedTransactions: any[] = [];
      let skippedCount = 0;
      let hasValidTransactions = false;
      
      if (data.transactions.length > 0) {
        for (const t of data.transactions) {
          try {
            // Validate required fields - for completely corrupted data, fail fast
            if (!t.id || !t.description) {
              // If ALL transactions are missing core fields, this is corrupted data - fail completely
              if (data.transactions.every(tx => !tx.id || !tx.description)) {
                throw new Error('All transactions missing required fields (id, description)');
              }
              console.warn(`Skipping transaction with missing required fields:`, t);
              skippedCount++;
              continue;
            }
            if (!t.date) {
              if (data.transactions.every(tx => !tx.date)) {
                throw new Error('All transactions missing required date field');
              }
              console.warn(`Skipping transaction with missing date field:`, t);
              skippedCount++;
              continue;
            }
            if (t.amount === undefined || t.amount === null) {
              if (data.transactions.every(tx => tx.amount === undefined || tx.amount === null)) {
                throw new Error('All transactions missing required amount field');
              }
              console.warn(`Skipping transaction with missing amount field:`, t);
              skippedCount++;
              continue;
            }

            // Ensure proper data types and set defaults
            const processedTransaction = {
              ...t,
              date: new Date(t.date),
              amount: typeof t.amount === 'string' ? parseFloat(t.amount) : Number(t.amount),
              addedDate: t.addedDate ? new Date(t.addedDate) : new Date(),
              lastModifiedDate: t.lastModifiedDate ? new Date(t.lastModifiedDate) : new Date(),
            };

            // Validate amount is a valid number - skip invalid ones
            if (!isFinite(processedTransaction.amount) || isNaN(processedTransaction.amount)) {
              console.warn(`Skipping transaction with invalid amount: ${t.amount}`, t);
              skippedCount++;
              continue;
            }

            processedTransactions.push(processedTransaction);
            hasValidTransactions = true;
          } catch (error) {
            console.warn(`Skipping invalid transaction:`, t, error);
            skippedCount++;
            continue;
          }
        }
      }

      // If no valid transactions found and we were supposed to import them, treat as corrupted data
      if (!hasValidTransactions && data.transactions.length > 0) {
        throw new Error('No valid transactions found in import data');
      }

      if (skippedCount > 0) {
        console.warn(`Skipped ${skippedCount} invalid transactions during import`);
      }

      // Clear existing transactions and import
      if (importOptions.transactions) {
        await db.clearAll(); // This clears transactions and transaction history
        if (processedTransactions.length > 0) {
          await db.transactions.bulkAdd(processedTransactions);
          transactionsImported = processedTransactions.length;
        }
      }
    }

    // PREFERENCES - import if selected (usually always import with transactions)
    if (importOptions.preferences && data.preferences) {
      await db.saveUserPreferences(data.preferences);
      preferencesImported = true;
    }
    
    // TRANSACTION HISTORY - import if selected (usually always import with transactions)
    if (importOptions.transactionHistory && data.transactionHistory && data.transactionHistory.length > 0) {
      const processedHistory = data.transactionHistory.map((entry: any) => ({
        ...entry,
        data: {
          ...entry.data,
          date: new Date(entry.data.date),
          addedDate: entry.data.addedDate ? new Date(entry.data.addedDate) : undefined,
          lastModifiedDate: entry.data.lastModifiedDate ? new Date(entry.data.lastModifiedDate) : undefined,
        }
      }));
      
      await db.transactionHistory.bulkAdd(processedHistory);
      historyEntriesImported = processedHistory.length;
    }

    // ACCOUNTS - import if selected
    if (importOptions.accounts && data.accounts && Array.isArray(data.accounts)) {
      accountManagementService.replaceAccounts(data.accounts);
      accountsImported = data.accounts.length;
    }

    // RULES - import if selected
    if (importOptions.rules && data.rules && Array.isArray(data.rules)) {
      if (importOptions.transactions) {
        // If we're importing transactions, we already cleared rules above
        await rulesService.importRules(data.rules);
      } else {
        // If we're only importing rules, clear them first
        await rulesService.clearAllRules();
        await rulesService.importRules(data.rules);
      }
      rulesImported = data.rules.length;
    } else if (!importOptions.rules && importOptions.transactions) {
      // If we're importing transactions but NOT rules, still clear existing rules
      await rulesService.clearAllRules();
    }

    // CATEGORIES - import if selected
    if (importOptions.categories && data.categories && Array.isArray(data.categories)) {
      try {
        localStorage.setItem('mo-money-categories', JSON.stringify(data.categories));
        categoriesImported = data.categories.length;
      } catch (err) {
        console.error('Failed to import categories to storage:', err);
      }
    }

    // BUDGETS - import if selected
    if (importOptions.budgets && data.budgets && Array.isArray(data.budgets)) {
      try {
        // Clear existing budgets and import new ones
        const budgetsWithDates = data.budgets.map((budget: any) => ({
          ...budget,
          startDate: new Date(budget.startDate),
          endDate: budget.endDate ? new Date(budget.endDate) : undefined,
        }));
        
        // Replace all budgets via the budget service
        localStorage.setItem('mo-money-budgets', JSON.stringify(budgetsWithDates));
        budgetsImported = budgetsWithDates.length;
      } catch (err) {
        console.error('Failed to import budgets to storage:', err);
      }
    }

    // BALANCE HISTORY - import if selected
    if (importOptions.balanceHistory && data.balanceHistory && Array.isArray(data.balanceHistory)) {
      try {
        // Store balance history data - this would typically go to IndexedDB or local storage
        // For now, we'll just count them as imported but not actually store them
        // since the main branch doesn't have storage logic for this
        balanceHistoryImported = data.balanceHistory.length;
        console.info(`Balance history imported (${balanceHistoryImported} account histories)`);
      } catch (err) {
        console.error('Failed to import balance history:', err);
      }
    }

    // CURRENCY RATES - import if selected
    if (importOptions.currencyRates && data.currencyRates && Array.isArray(data.currencyRates)) {
      try {
        // Currency rates import is not supported yet - the service doesn't expose a public import method
        // For now, we'll just count them as imported but not actually store them
        currencyRatesImported = data.currencyRates.length;
        console.info(`Currency rates imported (${currencyRatesImported} rates) - stored in memory only`);
      } catch (err) {
        console.error('Failed to import currency rates:', err);
      }
    }

    // TRANSFER MATCHES - import if selected
    if (importOptions.transferMatches && data.transferMatches && Array.isArray(data.transferMatches)) {
      try {
        // Store transfer matches - this would need to be stored somewhere
        // For now, we'll just count them as imported
        transferMatchesImported = data.transferMatches.length;
        console.info(`Transfer matches imported (${transferMatchesImported} matches)`);
      } catch (err) {
        console.error('Failed to import transfer matches:', err);
      }
    }
    
    return {
      transactions: transactionsImported,
      preferences: preferencesImported,
      historyEntries: historyEntriesImported,
      accounts: accountsImported || undefined,
      rules: rulesImported || undefined,
      categories: categoriesImported || undefined,
      budgets: budgetsImported || undefined,
      balanceHistory: balanceHistoryImported || undefined,
      currencyRates: currencyRatesImported || undefined,
      transferMatches: transferMatchesImported || undefined
    };
  }

  /**
  * Export all app data to Excel format with multiple sheets
   */
  async exportToExcel(): Promise<void> {
    try {
      // Get all data
      const exportData = await this.exportData();
      
      // Create a new workbook
      const workbook = XLSX.utils.book_new();
      
      // Helper function to safely format dates for Excel
      const formatDateForExcel = (date: any) => {
        if (!date) return '';
        try {
          return date instanceof Date ? date.toISOString().split('T')[0] : new Date(date).toISOString().split('T')[0];
        } catch {
          return String(date);
        }
      };

      // Helper function to safely format numbers
      const formatNumber = (num: any) => {
        if (num === null || num === undefined) return '';
        return typeof num === 'number' ? num : parseFloat(String(num)) || 0;
      };

      // 1. Transactions Sheet
      if (exportData.transactions && exportData.transactions.length > 0) {
        const transactionsData = exportData.transactions.map(tx => ({
          ID: tx.id || '',
          Date: formatDateForExcel(tx.date),
          Amount: formatNumber(tx.amount),
          Description: tx.description || '',
          Category: tx.category || '',
          Subcategory: tx.subcategory || '',
          Account: tx.account || '',
          Type: tx.type || '',
          Vendor: tx.vendor || '',
          Location: tx.location || '',
          Notes: tx.notes || '',
          'Is Recurring': tx.isRecurring ? 'Yes' : 'No',
          'Is Verified': tx.isVerified ? 'Yes' : 'No',
          'AI Confidence': formatNumber(tx.confidence),
          'AI Reasoning': tx.reasoning || '',
          Tags: tx.tags ? tx.tags.join(', ') : '',
          'Original Currency': tx.originalCurrency || '',
          'Exchange Rate': formatNumber(tx.exchangeRate),
          'Is Reimbursed': tx.reimbursed ? 'Yes' : 'No',
          'Reimbursement ID': tx.reimbursementId || '',
          'Added Date': formatDateForExcel(tx.addedDate),
          'Last Modified': formatDateForExcel(tx.lastModifiedDate)
        }));
        
        const transactionsSheet = XLSX.utils.json_to_sheet(transactionsData);
        XLSX.utils.book_append_sheet(workbook, transactionsSheet, 'Transactions');
      }

      // 2. Accounts Sheet
      if (exportData.accounts && exportData.accounts.length > 0) {
        const accountsData = exportData.accounts.map(acc => ({
          ID: acc.id || '',
          Name: acc.name || '',
          Institution: acc.institution || '',
          Type: acc.type || '',
          'Masked Account Number': acc.maskedAccountNumber || '',
          Balance: formatNumber(acc.balance),
          Currency: acc.currency || 'USD',
          'Is Active': acc.isActive ? 'Yes' : 'No',
          'Last Sync': formatDateForExcel(acc.lastSyncDate),
          'Historical Balance': formatNumber(acc.historicalBalance),
          'Historical Balance Date': formatDateForExcel(acc.historicalBalanceDate)
        }));
        
        const accountsSheet = XLSX.utils.json_to_sheet(accountsData);
        XLSX.utils.book_append_sheet(workbook, accountsSheet, 'Accounts');
      }

      // 3. Budgets Sheet
      if (exportData.budgets && exportData.budgets.length > 0) {
        const budgetsData = exportData.budgets.map(budget => ({
          ID: budget.id || '',
          Name: budget.name || '',
          'Category ID': budget.categoryId || '',
          Amount: formatNumber(budget.amount),
          Period: budget.period || '',
          'Start Date': formatDateForExcel(budget.startDate),
          'End Date': formatDateForExcel(budget.endDate),
          'Is Active': budget.isActive ? 'Yes' : 'No',
          'Alert Threshold': formatNumber(budget.alertThreshold)
        }));
        
        const budgetsSheet = XLSX.utils.json_to_sheet(budgetsData);
        XLSX.utils.book_append_sheet(workbook, budgetsSheet, 'Budgets');
      }

      // 4. Categories Sheet
      if (exportData.categories && exportData.categories.length > 0) {
        const categoriesData = exportData.categories.map(cat => ({
          ID: cat.id || '',
          Name: cat.name || '',
          Type: cat.type || '',
          Color: cat.color || '',
          Icon: cat.icon || '',
          Description: cat.description || '',
          'Budget Amount': formatNumber(cat.budgetAmount),
          'Subcategories Count': cat.subcategories?.length || 0
        }));
        
        const categoriesSheet = XLSX.utils.json_to_sheet(categoriesData);
        XLSX.utils.book_append_sheet(workbook, categoriesSheet, 'Categories');
      }

      // 5. Rules Sheet
      if (exportData.rules && exportData.rules.length > 0) {
        const rulesData = exportData.rules.map(rule => ({
          ID: rule.id || '',
          Name: rule.name || '',
          Description: rule.description || '',
          'Is Active': rule.isActive ? 'Yes' : 'No',
          Priority: formatNumber(rule.priority),
          'Created Date': formatDateForExcel(rule.createdDate),
          'Last Modified': formatDateForExcel(rule.lastModifiedDate),
          'Conditions Count': rule.conditions?.length || 0,
          'Action Category ID': rule.action?.categoryId || '',
          'Action Category Name': rule.action?.categoryName || '',
          'Action Subcategory ID': rule.action?.subcategoryId || '',
          'Action Subcategory Name': rule.action?.subcategoryName || '',
          'Transaction Type Override': rule.action?.transactionType || ''
        }));
        
        const rulesSheet = XLSX.utils.json_to_sheet(rulesData);
        XLSX.utils.book_append_sheet(workbook, rulesSheet, 'Rules');
      }

      // 6. Currency Rates Sheet
      if (exportData.currencyRates && exportData.currencyRates.length > 0) {
        const currencyData = exportData.currencyRates.map(rate => ({
          'Currency Pair': rate.currencyPair || '',
          Rate: formatNumber(rate.rate),
          Age: rate.age || '',
          Source: rate.source || ''
        }));
        
        const currencySheet = XLSX.utils.json_to_sheet(currencyData);
        XLSX.utils.book_append_sheet(workbook, currencySheet, 'Currency Rates');
      }

      // 7. Balance History Sheet
      if (exportData.balanceHistory && exportData.balanceHistory.length > 0) {
        const balanceData: any[] = [];
        exportData.balanceHistory.forEach(accountHistory => {
          if (accountHistory.history && accountHistory.history.length > 0) {
            accountHistory.history.forEach((entry: any) => {
              balanceData.push({
                'Account ID': accountHistory.accountId || '',
                'Account Name': accountHistory.accountName || '',
                Date: entry.formattedDate || formatDateForExcel(entry.date),
                Balance: formatNumber(entry.balance)
              });
            });
          }
        });
        
        if (balanceData.length > 0) {
          const balanceSheet = XLSX.utils.json_to_sheet(balanceData);
          XLSX.utils.book_append_sheet(workbook, balanceSheet, 'Balance History');
        }
      }

      // 8. Transfer Matches Sheet
      if (exportData.transferMatches && exportData.transferMatches.length > 0) {
        const transferData = exportData.transferMatches.map(match => ({
          ID: match.id || '',
          'Source Transaction ID': match.sourceTransactionId || '',
          'Target Transaction ID': match.targetTransactionId || '',
          Confidence: formatNumber(match.confidence),
          'Match Type': match.matchType || '',
          'Date Difference (days)': formatNumber(match.dateDifference),
          'Amount Difference': formatNumber(match.amountDifference),
          Reasoning: match.reasoning || '',
          'Is Verified': match.isVerified ? 'Yes' : 'No'
        }));
        
        const transferSheet = XLSX.utils.json_to_sheet(transferData);
        XLSX.utils.book_append_sheet(workbook, transferSheet, 'Transfer Matches');
      }

      // 9. Summary/Metadata Sheet
      const summaryData = [
        { Field: 'Export Version', Value: exportData.version || '' },
        { Field: 'Export Date', Value: formatDateForExcel(exportData.exportDate) },
        { Field: 'App Version', Value: exportData.appVersion || '' },
        { Field: 'Total Transactions', Value: exportData.transactions?.length || 0 },
        { Field: 'Total Accounts', Value: exportData.accounts?.length || 0 },
        { Field: 'Total Budgets', Value: exportData.budgets?.length || 0 },
        { Field: 'Total Categories', Value: exportData.categories?.length || 0 },
        { Field: 'Total Rules', Value: exportData.rules?.length || 0 },
        { Field: 'Total Currency Rates', Value: exportData.currencyRates?.length || 0 },
        { Field: 'Total Transfer Matches', Value: exportData.transferMatches?.length || 0 }
      ];
      
      const summarySheet = XLSX.utils.json_to_sheet(summaryData);
      XLSX.utils.book_append_sheet(workbook, summarySheet, 'Summary');

      // Generate filename and download
      const timestamp = new Date().toISOString().split('T')[0];
      const filename = `momoney-export-${timestamp}.xlsx`;
      
      // Write the file
      XLSX.writeFile(workbook, filename);
      
    } catch (error) {
      console.error('Failed to export to Excel:', error);
      throw new Error(`Failed to export to Excel: ${error instanceof Error ? error.message : 'Unknown error'}`);
    }
  }
  
  /**
   * Download JSON file
   */
  downloadFile(data: ExportData, filename: string = 'momoney-backup.json') {
    const jsonString = JSON.stringify(data, null, 2);
    const blob = new Blob([jsonString], { type: 'application/json' });
    const url = URL.createObjectURL(blob);
    
    const link = document.createElement('a');
    link.href = url;
    link.download = filename;
    link.style.display = 'none';
    
    document.body.appendChild(link);
    link.click();
    document.body.removeChild(link);
    
    URL.revokeObjectURL(url);
  }

  /**
   * Read file as text
   */
  readFileAsText(file: File): Promise<string> {
    return new Promise((resolve, reject) => {
      const reader = new FileReader();
      reader.onload = () => resolve(reader.result as string);
      reader.onerror = () => reject(new Error('Failed to read file'));
      reader.readAsText(file);
    });
  }
}

export const simplifiedImportExportService = new SimplifiedImportExportService();<|MERGE_RESOLUTION|>--- conflicted
+++ resolved
@@ -67,10 +67,7 @@
       categories = defaultCategories;
     }
 
-<<<<<<< HEAD
-=======
-  // Budgets are already fetched above
->>>>>>> a0103797
+    // Budgets are already fetched above
     // Get balance history for all accounts
     let balanceHistory: any[] = [];
     try {
