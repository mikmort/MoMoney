// Core data models for the Mo Money application

export interface Transaction {
  id: string;
  date: Date;
  amount: number;
  description: string;
  category: string;
  subcategory?: string;
  account: string;
  type: 'income' | 'expense' | 'transfer';
  isRecurring?: boolean;
  tags?: string[];
  notes?: string;
  addedDate?: Date; // When it was added to the app
  lastModifiedDate?: Date; // When the row was last changed
  originalText?: string; // Raw text from statement
  confidence?: number; // AI classification confidence (0-1)
  reasoning?: string; // AI explanation for categorization
  isVerified?: boolean; // User has verified the categorization
  vendor?: string;
  location?: string;
  reimbursed?: boolean; // True if this expense has been reimbursed
  reimbursementId?: string; // ID of the matching reimbursement transaction
  originalCurrency?: string; // Original currency for foreign transactions
  exchangeRate?: number; // Exchange rate if converted from foreign currency
  // Anomaly detection fields
  isAnomaly?: boolean; // True if amount is unusually high/low vs historical average
  anomalyType?: 'high' | 'low'; // Whether amount is unusually high or low
  anomalyScore?: number; // How many standard deviations from historical average (0-10 scale)
  historicalAverage?: number; // Historical average for this category/vendor
}

export interface Account {
  id: string;
  name: string;
  type: 'checking' | 'savings' | 'credit' | 'investment' | 'cash';
  institution: string;
  balance?: number;
  lastSyncDate?: Date;
  isActive: boolean;
}

export interface Category {
  id: string;
  name: string;
  type: 'income' | 'expense' | 'transfer';
  subcategories: Subcategory[];
  color?: string;
  icon?: string;
  budgetAmount?: number;
  description?: string;
}

export interface Subcategory {
  id: string;
  name: string;
  description?: string;
  keywords?: string[]; // Keywords for AI classification
}

export interface Budget {
  id: string;
  name: string;
  categoryId: string;
  amount: number;
  period: 'weekly' | 'monthly' | 'quarterly' | 'yearly';
  startDate: Date;
  endDate?: Date;
  isActive: boolean;
  alertThreshold?: number; // Percentage (0-100) to trigger alerts
}

export interface StatementFile {
  id: string;
  filename: string;
  fileSize: number;
  uploadDate: Date;
  accountId?: string; // Optional until user selects an account
  status: 'pending' | 'processing' | 'completed' | 'error' | 'awaiting-account-selection' | 'awaiting-duplicate-resolution';
  transactionCount?: number;
  errorMessage?: string;
  fileType: 'pdf' | 'csv' | 'excel' | 'image';
  detectedAccountId?: string; // AI-detected account
  accountDetectionConfidence?: number; // Confidence in account detection
  accountDetectionReasoning?: string; // Why this account was suggested
}

export interface FileImportProgress {
  fileId: string;
  status: 'pending' | 'processing' | 'completed' | 'error';
  progress: number; // 0-100 percentage
  currentStep: string;
  processedRows: number;
  totalRows: number;
  errors: string[];
}

export interface FileSchemaMapping {
  hasHeaders: boolean;
  skipRows: number;
  dateFormat: string;
  amountFormat: string;
  dateColumn?: string;
  descriptionColumn?: string;
  amountColumn?: string;
  categoryColumn?: string;
  subcategoryColumn?: string;
  notesColumn?: string;
}

export interface AISchemaMappingRequest {
  fileContent: string;
  fileType: StatementFile['fileType'];
  targetSchema: string[];
}

export interface AISchemaMappingResponse {
  mapping: FileSchemaMapping;
  confidence: number;
  reasoning: string;
  suggestions: string[];
}

export interface AIClassificationRequest {
  transactionText: string;
  amount: number;
  date: string;
  availableCategories: Category[];
}

export interface AIClassificationResponse {
  categoryId: string;
  subcategoryId?: string;
  confidence: number;
  reasoning?: string;
  suggestedVendor?: string;
  suggestedTags?: string[];
}

export interface DashboardStats {
  totalIncome: number;
  totalExpenses: number;
  netIncome: number;
  transactionCount: number;
  topCategories: Array<{
    categoryId: string;
    categoryName: string;
    amount: number;
    percentage: number;
  }>;
  monthlyTrend: Array<{
    month: string;
    income: number;
    expenses: number;
    net: number;
  }>;
}

export interface ChartData {
  labels: string[];
  datasets: Array<{
    label: string;
    data: number[];
    backgroundColor?: string | string[];
    borderColor?: string | string[];
    borderWidth?: number;
  }>;
}

export interface User {
  id: string;
  displayName: string;
  email: string;
  profilePicture?: string;
  preferences: UserPreferences;
}

export interface UserPreferences {
  currency: string;
  dateFormat: string;
  theme: 'light' | 'dark' | 'auto';
  defaultAccount?: string;
  enableNotifications: boolean;
  budgetAlerts: boolean;
  autoCategorizationEnabled: boolean;
}

export interface ReimbursementMatch {
  id: string;
  expenseTransactionId: string;
  reimbursementTransactionId: string;
  confidence: number; // AI confidence in the match (0-1)
  matchType: 'exact' | 'approximate' | 'manual';
  dateDifference: number; // Days between expense and reimbursement
  amountDifference: number; // Difference in amounts (for currency conversion cases)
  reasoning?: string; // AI explanation for the match
  isVerified: boolean; // User has verified the match
}

export interface ReimbursementMatchRequest {
  transactions: Transaction[];
  dateRangeStart?: Date;
  dateRangeEnd?: Date;
  maxDaysDifference?: number; // Maximum days between expense and reimbursement
  tolerancePercentage?: number; // Tolerance for amount differences (e.g., 0.05 = 5%)
}

export interface ReimbursementMatchResponse {
  matches: ReimbursementMatch[];
  unmatched: {
    expenses: Transaction[];
    reimbursements: Transaction[];
  };
  confidence: number;
}

export interface CurrencyExchangeRate {
  fromCurrency: string;
  toCurrency: string;
  rate: number;
  date: Date;
  source: string; // API source used
}

export interface DuplicateTransaction {
  existingTransaction: Transaction;
  newTransaction: Omit<Transaction, 'id' | 'addedDate' | 'lastModifiedDate'>;
  matchFields: string[]; // Fields that matched (e.g., ['date', 'amount', 'description', 'account'])
  similarity: number; // Overall similarity score (0-1)
  amountDifference?: number; // Actual amount difference for tolerance matches
  daysDifference?: number; // Days difference for date tolerance matches
  matchType: 'exact' | 'tolerance'; // Type of match found
}

export interface DuplicateDetectionConfig {
  amountTolerance?: number; // Percentage tolerance for amount matching (e.g., 0.05 = 5%)
  fixedAmountTolerance?: number; // Fixed dollar amount tolerance (e.g., 1.00)
  dateTolerance?: number; // Days tolerance for date matching (e.g., 3 days)
  requireExactDescription?: boolean; // Whether description must match exactly
  requireSameAccount?: boolean; // Whether account must match exactly
}

export interface DuplicateDetectionResult {
  duplicates: DuplicateTransaction[];
  uniqueTransactions: Omit<Transaction, 'id' | 'addedDate' | 'lastModifiedDate'>[];
<<<<<<< HEAD
}

// Category mapping rule interfaces
export interface CategoryRule {
  id: string;
  name: string;
  description?: string;
  isActive: boolean;
  priority: number; // Lower numbers = higher priority
  conditions: RuleCondition[];
  action: RuleAction;
  createdDate: Date;
  lastModifiedDate: Date;
}

export interface RuleCondition {
  field: 'description' | 'amount' | 'account' | 'date';
  operator: 'contains' | 'equals' | 'startsWith' | 'endsWith' | 'greaterThan' | 'lessThan' | 'between' | 'regex';
  value: string | number | Date;
  valueEnd?: string | number | Date; // For 'between' operator
  caseSensitive?: boolean; // For string operations
}

export interface RuleAction {
  categoryId: string;
  categoryName: string;
  subcategoryId?: string;
  subcategoryName?: string;
}

export interface RuleMatchResult {
  matched: boolean;
  rule?: CategoryRule;
  confidence: number;
=======
  config: DuplicateDetectionConfig; // Configuration used for detection
>>>>>>> ad26ac97
}<|MERGE_RESOLUTION|>--- conflicted
+++ resolved
@@ -244,7 +244,7 @@
 export interface DuplicateDetectionResult {
   duplicates: DuplicateTransaction[];
   uniqueTransactions: Omit<Transaction, 'id' | 'addedDate' | 'lastModifiedDate'>[];
-<<<<<<< HEAD
+  config: DuplicateDetectionConfig; // Configuration used for detection
 }
 
 // Category mapping rule interfaces
@@ -279,7 +279,4 @@
   matched: boolean;
   rule?: CategoryRule;
   confidence: number;
-=======
-  config: DuplicateDetectionConfig; // Configuration used for detection
->>>>>>> ad26ac97
 }