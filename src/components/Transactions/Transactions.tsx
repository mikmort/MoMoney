--- conflicted
+++ resolved
@@ -282,7 +282,6 @@
   }
 `;
 
-<<<<<<< HEAD
 const BulkOperationsBar = styled(Card)`
   margin-bottom: 20px;
   background: #e3f2fd;
@@ -355,8 +354,6 @@
   }
 `;
 
-=======
->>>>>>> ad26ac97
 // Edit Transaction Modal styles
 const EditModalOverlay = styled.div`
   position: fixed;
