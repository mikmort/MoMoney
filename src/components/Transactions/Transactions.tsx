--- conflicted
+++ resolved
@@ -1447,7 +1447,6 @@
       <PageHeader>
         <h1>Transactions</h1>
         <FlexBox gap="12px">
-<<<<<<< HEAD
           <Button 
             variant="outline" 
             onClick={handleFindReimbursements}
@@ -1462,8 +1461,6 @@
           >
             {isTransferMatchingLoading ? 'Finding...' : 'Find Transfer Matches'}
           </Button>
-=======
->>>>>>> 751ad391
           <Button variant="outline">Export</Button>
           <Button>Add Transaction</Button>
           <ActionsMenu 
