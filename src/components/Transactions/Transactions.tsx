--- conflicted
+++ resolved
@@ -2002,9 +2002,8 @@
 
       {renderReimbursementPanel()}
 
-<<<<<<< HEAD
       {renderTransferMatchingPanel()}
-=======
+
       {/* Bulk Operations Bar */}
       {selectedTransactions.length > 0 && (
         <BulkOperationsBar>
@@ -2032,7 +2031,6 @@
           </div>
         </BulkOperationsBar>
       )}
->>>>>>> 7b32e8dc
 
       <FileImport onImportComplete={handleImportComplete} />
 
