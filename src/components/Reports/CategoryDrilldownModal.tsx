import React, { useState, useEffect } from 'react';
import styled from 'styled-components';
import { Line } from 'react-chartjs-2';
import { Card } from '../../styles/globalStyles';
import { reportsService, CategoryDeepDive, DateRange } from '../../services/reportsService';
<<<<<<< HEAD
import { Modal } from '../shared/Modal';
=======
import { currencyDisplayService } from '../../services/currencyDisplayService';
import { Modal } from '../shared/Modal';
import { Chart as ChartJS, CategoryScale, LinearScale, BarElement, Title, Tooltip, Legend, PointElement, LineElement } from 'chart.js';

ChartJS.register(
  CategoryScale,
  LinearScale,
  BarElement,
  Title,
  Tooltip,
  Legend,
  PointElement,
  LineElement
);
>>>>>>> 79eccf7c

const StatsGrid = styled.div`
  display: grid;
  grid-template-columns: repeat(auto-fit, minmax(200px, 1fr));
  gap: 20px;
  margin-bottom: 30px;
`;

const StatCard = styled(Card)`
  text-align: center;
  
  .stat-value {
    font-size: 1.5rem;
    font-weight: 600;
    margin: 8px 0;
    color: #f44336;
  }
  
  .stat-label {
    color: #666;
    font-size: 0.9rem;
    text-transform: uppercase;
    letter-spacing: 0.5px;
  }
`;

const ChartContainer = styled.div`
  height: 300px;
  margin-bottom: 30px;
  position: relative;
`;

const TransactionsList = styled.div`
  .transaction-item {
    display: flex;
    justify-content: space-between;
    align-items: center;
    padding: 12px 0;
    border-bottom: 1px solid #eee;
    
    &:last-child {
      border-bottom: none;
    }
  }
  
  .transaction-info {
    flex: 1;
    
    .description {
      font-weight: 500;
      margin-bottom: 4px;
    }
    
    .date {
      font-size: 0.85rem;
      color: #666;
    }
  }
  
  .transaction-amount {
    font-weight: 600;
    color: #f44336;
  }
`;

interface CategoryDrilldownModalProps {
  categoryName: string;
  dateRange?: DateRange;
  onClose: () => void;
}

const CategoryDrilldownModal: React.FC<CategoryDrilldownModalProps> = ({
  categoryName,
  dateRange,
  onClose
}) => {
  const [loading, setLoading] = useState(true);
  const [categoryData, setCategoryData] = useState<CategoryDeepDive | null>(null);

  useEffect(() => {
    const loadCategoryData = async () => {
      setLoading(true);
      try {
        const data = await reportsService.getCategoryDeepDive(categoryName, dateRange);
        setCategoryData(data);
      } catch (error) {
        console.error('Failed to load category data:', error);
      } finally {
        setLoading(false);
      }
    };

    loadCategoryData();
  }, [categoryName, dateRange]);

  const [defaultCurrency, setDefaultCurrency] = useState<string>('USD');
  useEffect(() => {
    (async () => setDefaultCurrency(await currencyDisplayService.getDefaultCurrency()))();
  }, []);
  const formatCurrency = (amount: number) => {
    return new Intl.NumberFormat('en-US', {
      style: 'currency',
      currency: defaultCurrency
    }).format(amount);
  };

  const formatDate = (date: Date) => {
    return new Intl.DateTimeFormat('en-US', {
      year: 'numeric',
      month: 'short',
      day: 'numeric'
    }).format(date);
  };

  if (loading) {
    return (
      <Modal 
        isOpen={true} 
        onClose={onClose} 
        title="Loading Category Details..."
        maxWidth="1000px"
      >
        <div style={{ textAlign: 'center', padding: '40px' }}>
          Loading category analysis...
        </div>
      </Modal>
    );
  }

  if (!categoryData) {
    return (
      <Modal 
        isOpen={true} 
        onClose={onClose} 
        title="No Data Available"
        maxWidth="1000px"
      >
        <div style={{ textAlign: 'center', padding: '40px' }}>
          No data found for category "{categoryName}" in the selected date range.
        </div>
      </Modal>
    );
  }

  // Prepare chart data
  const monthlyTrendData = {
    labels: categoryData.monthlyTrend.map(item => item.month),
    datasets: [
      {
        label: `${categoryName} Spending`,
        data: categoryData.monthlyTrend.map(item => item.amount),
        backgroundColor: 'rgba(244, 67, 54, 0.6)',
        borderColor: 'rgba(244, 67, 54, 1)',
        borderWidth: 2,
        fill: false
      }
    ]
  };

  return (
    <Modal 
      isOpen={true} 
      onClose={onClose} 
      title={`${categoryName} - Category Drilldown`}
      maxWidth="1000px"
      maxHeight="90vh"
    >
      {/* Statistics Overview */}
      <StatsGrid>
            <StatCard>
              <div className="stat-label">Total Spent</div>
              <div className="stat-value">{formatCurrency(categoryData.totalAmount)}</div>
            </StatCard>
            
            <StatCard>
              <div className="stat-label">Transactions</div>
              <div className="stat-value">{categoryData.transactionCount}</div>
            </StatCard>
            
            <StatCard>
              <div className="stat-label">Average Transaction</div>
              <div className="stat-value">{formatCurrency(categoryData.averageTransaction)}</div>
            </StatCard>
            
            <StatCard>
              <div className="stat-label">Largest Transaction</div>
              <div className="stat-value">{formatCurrency(Math.abs(categoryData.largestTransaction.amount))}</div>
            </StatCard>
          </StatsGrid>

          {/* Monthly Trend Chart */}
          {categoryData.monthlyTrend.length > 0 && (
            <>
              <h3>Monthly Spending Trend</h3>
              <ChartContainer>
                <Line
                  data={monthlyTrendData}
                  options={{
                    responsive: true,
                    maintainAspectRatio: false,
                    plugins: {
                      legend: {
                        display: false
                      }
                    },
                    scales: {
                      y: {
                        beginAtZero: true,
                        ticks: {
                          callback: function(value) {
                            return formatCurrency(Number(value));
                          }
                        }
                      }
                    }
                  }}
                />
              </ChartContainer>
            </>
          )}

          {/* Recent Transactions */}
          {categoryData.recentTransactions.length > 0 && (
            <Card>
              <h3>Recent Transactions</h3>
              <TransactionsList>
                {categoryData.recentTransactions.map((transaction, index) => (
                  <div key={index} className="transaction-item">
                    <div className="transaction-info">
                      <div className="description">{transaction.description}</div>
                      <div className="date">{formatDate(transaction.date)}</div>
                    </div>
                    <div className="transaction-amount">
                      {formatCurrency(Math.abs(transaction.amount))}
                    </div>
                  </div>
                ))}
              </TransactionsList>
            </Card>
          )}
    </Modal>
  );
};

export default CategoryDrilldownModal;<|MERGE_RESOLUTION|>--- conflicted
+++ resolved
@@ -3,9 +3,6 @@
 import { Line } from 'react-chartjs-2';
 import { Card } from '../../styles/globalStyles';
 import { reportsService, CategoryDeepDive, DateRange } from '../../services/reportsService';
-<<<<<<< HEAD
-import { Modal } from '../shared/Modal';
-=======
 import { currencyDisplayService } from '../../services/currencyDisplayService';
 import { Modal } from '../shared/Modal';
 import { Chart as ChartJS, CategoryScale, LinearScale, BarElement, Title, Tooltip, Legend, PointElement, LineElement } from 'chart.js';
@@ -20,7 +17,6 @@
   PointElement,
   LineElement
 );
->>>>>>> 79eccf7c
 
 const StatsGrid = styled.div`
   display: grid;
